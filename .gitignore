--- conflicted
+++ resolved
@@ -40,8 +40,4 @@
 # System files
 .DS_Store
 Thumbs.db
-<<<<<<< HEAD
-
-=======
->>>>>>> 39a8106c
 .env