--- conflicted
+++ resolved
@@ -29,13 +29,7 @@
 	}
 }
 
-<<<<<<< HEAD
-// TODO: Client methods
-
-func (rc ReservationClient) PassDatesToReservationService(ctx context.Context, startDate, endDate time.Time) ([]primitive.ObjectID, error) {
-=======
 func (rc ReservationClient) PassDatesToReservationService(ctx context.Context, accommodationIds []primitive.ObjectID, startDate, endDate time.Time) ([]primitive.ObjectID, error) {
->>>>>>> 79e2baf9
 	dates := data.Dates{
 		AccommodationIds: accommodationIds,
 		StartDate:        startDate,
