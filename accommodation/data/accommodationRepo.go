--- conflicted
+++ resolved
@@ -88,32 +88,12 @@
 }
 
 func (ar *AccommodationRepository) GetAllAccommodations(ctx context.Context) ([]*Accommodation, error) {
-<<<<<<< HEAD
-	query := "SELECT * FROM accommodations"
-	iter := ar.session.Query(query).Iter()
-=======
-    query := "SELECT id, name, location, amenities, minGuests, maxGuests FROM accommodations"
-    iter := ar.session.Query(query).Iter()
->>>>>>> 4dad31dd
+  query := "SELECT id, name, location, amenities, minGuests, maxGuests FROM accommodations"
+  iter := ar.session.Query(query).Iter()
 
 	var accommodations []*Accommodation
 
-<<<<<<< HEAD
-	for {
-		accommodation := &Accommodation{}
-		var amenities CustomSetInt
-
-		if !iter.Scan(&accommodation.ID, &accommodation.Name, &accommodation.Location, &amenities, &accommodation.MinGuests, &accommodation.MaxGuests) {
-			break
-		}
-
-		accommodation.Amenities = make([]AmenityEnum, len(amenities.Values))
-		for i, val := range amenities.Values {
-			accommodation.Amenities[i] = AmenityEnum(val)
-		}
-
-=======
-    for {
+  for {
 		accommodation := &Accommodation{}
 		var amenities []AmenityEnum
 	
@@ -126,7 +106,6 @@
 			accommodation.Amenities[i] = AmenityEnum(val)
 		}
 	
->>>>>>> 4dad31dd
 		accommodations = append(accommodations, accommodation)
 	}
 
@@ -155,13 +134,13 @@
 }
 
 func (ar *AccommodationRepository) UpdateAccommodation(ctx context.Context, accommodation *Accommodation) error {
-    // Pripremi podatke za ažuriranje
+    // Prep data for update
     amenitiesAsInt := make([]int, len(accommodation.Amenities))
     for i, amenity := range accommodation.Amenities {
         amenitiesAsInt[i] = int(amenity)
     }
 
-    // Izvrši upit za ažuriranje smeštaja
+    // Execute query for accommodation update
     query := ar.session.Query(
         "UPDATE accommodations SET name=?, location=?, amenities=?, minGuests=?, maxGuests=? WHERE id=?",
         accommodation.Name, accommodation.Location, amenitiesAsInt, accommodation.MinGuests, accommodation.MaxGuests, accommodation.ID,
