package handlers

import (
	"auth/data"
	"encoding/json"
	"fmt"
	"log"
	"net/http"

	"github.com/gorilla/mux"
)

type KeyProduct struct{}

type CredentialsHandler struct {
	logger *log.Logger
	repo   *data.CredentialsRepo
}

const (
	INTENTION_ACTIVATION = "activation"
	errorDeletingUser    = "Error deleting user with email "
)

// Injecting the logger makes this code much more testable
func NewCredentialsHandler(l *log.Logger, r *data.CredentialsRepo) *CredentialsHandler {
	return &CredentialsHandler{l, r}
}

// TODO Handler methods

func (ch *CredentialsHandler) Login(w http.ResponseWriter, r *http.Request) {
	var credentials data.Credentials
	if err := json.NewDecoder(r.Body).Decode(&credentials); err != nil {
		http.Error(w, "Invalid request body", http.StatusBadRequest)
		return
	}

	if err := ch.repo.ValidateCredentials(credentials.Username, credentials.Password); err != nil {
		http.Error(w, "Invalid username or password", http.StatusUnauthorized)
		return
	}

	token, err := ch.repo.GenerateToken(credentials.Username, credentials.Role)
	if err != nil {
		http.Error(w, "Failed to generate token", http.StatusInternalServerError)
		return
	}

	w.WriteHeader(http.StatusOK)
	w.Header().Set("Content-Type", "application/json")
	json.NewEncoder(w).Encode(map[string]string{"token": token})
}

// Handler method for registration
func (ch *CredentialsHandler) Register(w http.ResponseWriter, r *http.Request) {
	var newUser data.NewUser
	if err := json.NewDecoder(r.Body).Decode(&newUser); err != nil {
		http.Error(w, "Invalid request body", http.StatusBadRequest)
		return
	}
	err := ch.repo.RegisterUser(newUser.Username, newUser.Password, newUser.FirstName, newUser.LastName,
		newUser.Email, newUser.Address, newUser.Role)
	if err != nil && err.Error() == "username already exists" {
		http.Error(w, "Username is not unique!", http.StatusBadRequest)
		return
	} else if err != nil && err.Error() == "choose a more secure password" {
		http.Error(w, "Password did not pass the security check. Pick a stronger password", http.StatusBadRequest)
		return
	} else if err != nil {
		http.Error(w, "Failed to register new user", http.StatusInternalServerError)
		return
	}

	w.WriteHeader(http.StatusOK)
}

<<<<<<< HEAD
func (ch *CredentialsHandler) ChangePassword(w http.ResponseWriter, r *http.Request) {
	var reqBody data.ChangePasswordRequest

	err := reqBody.FromJSON(r.Body)
	if err != nil {
		http.Error(w, "Invalid request body", http.StatusBadRequest)
		return
	}
	if reqBody.Username == "" || reqBody.CurrentPassword == "" || reqBody.NewPassword == "" {
		http.Error(w, "Missing username, old password, or new password", http.StatusBadRequest)
		return
	}

	err = ch.repo.ChangePassword(reqBody.Username, reqBody.CurrentPassword, reqBody.NewPassword)
	if err != nil {
		http.Error(w, fmt.Sprintf("Failed to change password: %v", err), http.StatusBadRequest)
		return
	}

	w.WriteHeader(http.StatusOK)
=======
func (ch *CredentialsHandler) ActivateAccount(w http.ResponseWriter, r *http.Request) {
	params := mux.Vars(r)
	activationUUID := params["activationUUID"]

	// Poziv funkcije za aktivaciju korisničkog naloga iz CredentialsRepo
	err := ch.repo.ActivateUserAccount(activationUUID)
	if err != nil {
		ch.logger.Printf("Error during activation: %v", err)
		http.Error(w, "Failed to activate user account", http.StatusBadRequest)
		return
	}

	// Uspješna aktivacija korisničkog naloga
	w.WriteHeader(http.StatusOK)
	w.Write([]byte("User account successfully activated"))
>>>>>>> c37c60c3
}<|MERGE_RESOLUTION|>--- conflicted
+++ resolved
@@ -75,7 +75,6 @@
 	w.WriteHeader(http.StatusOK)
 }
 
-<<<<<<< HEAD
 func (ch *CredentialsHandler) ChangePassword(w http.ResponseWriter, r *http.Request) {
 	var reqBody data.ChangePasswordRequest
 
@@ -96,12 +95,13 @@
 	}
 
 	w.WriteHeader(http.StatusOK)
-=======
+}
+
 func (ch *CredentialsHandler) ActivateAccount(w http.ResponseWriter, r *http.Request) {
 	params := mux.Vars(r)
 	activationUUID := params["activationUUID"]
 
-	// Poziv funkcije za aktivaciju korisničkog naloga iz CredentialsRepo
+	// Activating user account
 	err := ch.repo.ActivateUserAccount(activationUUID)
 	if err != nil {
 		ch.logger.Printf("Error during activation: %v", err)
@@ -109,8 +109,6 @@
 		return
 	}
 
-	// Uspješna aktivacija korisničkog naloga
 	w.WriteHeader(http.StatusOK)
 	w.Write([]byte("User account successfully activated"))
->>>>>>> c37c60c3
 }