package handlers

import (
	"auth/data"
	"encoding/json"
	"fmt"
	"log"
	"net/http"

	"github.com/gorilla/mux"
)

type KeyProduct struct{}

type CredentialsHandler struct {
	logger *log.Logger
	repo   *data.CredentialsRepo
}

const (
	INTENTION_ACTIVATION = "activation"
	errorDeletingUser    = "Error deleting user with email "
)

// Injecting the logger makes this code much more testable
func NewCredentialsHandler(l *log.Logger, r *data.CredentialsRepo) *CredentialsHandler {
	return &CredentialsHandler{l, r}
}

// TODO Handler methods

func (ch *CredentialsHandler) Login(w http.ResponseWriter, r *http.Request) {
	var credentials data.Credentials
	if err := json.NewDecoder(r.Body).Decode(&credentials); err != nil {
		http.Error(w, "Invalid request body", http.StatusBadRequest)
		return
	}

	dbUser, err := ch.repo.FindUserByUsername(credentials.Username)
	if err != nil {
		http.Error(w, "User not found with username: "+credentials.Username, http.StatusBadRequest)
		return
	}

	if err := ch.repo.ValidateCredentials(credentials.Username, credentials.Password); err != nil {
		http.Error(w, "Invalid username or password", http.StatusUnauthorized)
		return
	}

<<<<<<< HEAD
	token, err := ch.repo.GenerateToken(credentials.Username, dbUser.Role)
=======
	token, err := ch.repo.GenerateToken(credentials.Username, credentials.Role)
>>>>>>> 04401843
	if err != nil {
		http.Error(w, "Failed to generate token", http.StatusInternalServerError)
		return
	}

	w.WriteHeader(http.StatusOK)
	w.Header().Set("Content-Type", "application/json")
	json.NewEncoder(w).Encode(map[string]string{"token": token})
}

// Handler method for registration
func (ch *CredentialsHandler) Register(w http.ResponseWriter, r *http.Request) {
	var newUser data.NewUser
	if err := json.NewDecoder(r.Body).Decode(&newUser); err != nil {
		http.Error(w, "Invalid request body", http.StatusBadRequest)
		return
	}
	err := ch.repo.RegisterUser(newUser.Username, newUser.Password, newUser.FirstName, newUser.LastName,
		newUser.Email, newUser.Address, newUser.Role)
	if err != nil && err.Error() == "username already exists" {
		http.Error(w, "Username is not unique!", http.StatusBadRequest)
		return
	} else if err != nil && err.Error() == "choose a more secure password" {
		http.Error(w, "Password did not pass the security check. Pick a stronger password", http.StatusBadRequest)
		return
	} else if err != nil {
		http.Error(w, "Failed to register new user", http.StatusInternalServerError)
		return
	}

	w.WriteHeader(http.StatusOK)
}

func (ch *CredentialsHandler) ChangePassword(w http.ResponseWriter, r *http.Request) {
	var reqBody data.ChangePasswordRequest

	err := reqBody.FromJSON(r.Body)
	if err != nil {
		http.Error(w, "Invalid request body", http.StatusBadRequest)
		return
	}
	if reqBody.Username == "" || reqBody.CurrentPassword == "" || reqBody.NewPassword == "" {
		http.Error(w, "Missing username, old password, or new password", http.StatusBadRequest)
		return
	}

	err = ch.repo.ChangePassword(reqBody.Username, reqBody.CurrentPassword, reqBody.NewPassword)
	if err != nil {
		http.Error(w, fmt.Sprintf("Failed to change password: %v", err), http.StatusBadRequest)
		return
	}

	w.WriteHeader(http.StatusOK)
}

func (ch *CredentialsHandler) ActivateAccount(w http.ResponseWriter, r *http.Request) {
	params := mux.Vars(r)
	activationUUID := params["activationUUID"]

	// Activating user account
	err := ch.repo.ActivateUserAccount(activationUUID)
	if err != nil {
		ch.logger.Printf("Error during activation: %v", err)
		http.Error(w, "Failed to activate user account", http.StatusBadRequest)
		return
	}

	w.WriteHeader(http.StatusOK)
	w.Write([]byte("User account successfully activated"))
}

func (ch *CredentialsHandler) SendRecoveryEmail(w http.ResponseWriter, r *http.Request) {
	var requestBody struct {
		Email string `json:"email"`
	}

	if err := json.NewDecoder(r.Body).Decode(&requestBody); err != nil {
		http.Error(w, "Invalid request body", http.StatusBadRequest)
		return
	}

	recoveryUUID, err := ch.repo.SendRecoveryEmail(requestBody.Email)
	if err != nil {
		http.Error(w, "Failed to send recovery email", http.StatusInternalServerError)
		return
	}

	w.WriteHeader(http.StatusOK)
	w.Write([]byte(fmt.Sprintf("Recovery email sent successfully with UUID: %s", recoveryUUID)))
}

func (ch *CredentialsHandler) UpdatePasswordWithRecoveryUUID(w http.ResponseWriter, r *http.Request) {
	var reqBody struct {
		RecoveryUUID string `json:"recoveryUUID"`
		NewPassword  string `json:"newPassword"`
	}
	if err := json.NewDecoder(r.Body).Decode(&reqBody); err != nil {
		http.Error(w, "Invalid request body", http.StatusBadRequest)
		return
	}

	err := ch.repo.UpdatePasswordWithRecoveryUUID(reqBody.RecoveryUUID, reqBody.NewPassword)
	if err != nil {
		http.Error(w, "Failed to update password with recoveryUUID", http.StatusInternalServerError)
		return
	}

	w.WriteHeader(http.StatusOK)
}<|MERGE_RESOLUTION|>--- conflicted
+++ resolved
@@ -47,11 +47,7 @@
 		return
 	}
 
-<<<<<<< HEAD
 	token, err := ch.repo.GenerateToken(credentials.Username, dbUser.Role)
-=======
-	token, err := ch.repo.GenerateToken(credentials.Username, credentials.Role)
->>>>>>> 04401843
 	if err != nil {
 		http.Error(w, "Failed to generate token", http.StatusInternalServerError)
 		return
