--- conflicted
+++ resolved
@@ -12,7 +12,7 @@
 	Username    string             `bson:"username" json:"username"`
 	Password    string             `bson:"password" json:"password"`
 	Email       string             `bson:"email" json:"email"`
-	Role        Role               `bson:"role" json:"role"`
+	Role        string             `bson:"role" json:"role"`
 	IsActivated bool               `bson:"isActivated" json:"isActivated"`
 }
 
@@ -39,20 +39,22 @@
 	return d.Decode(c)
 }
 
-<<<<<<< HEAD
 func (c *ChangePasswordRequest) ToJSON(w io.Writer) error {
-=======
-func (c *ActivatioModel) ToJSON(w io.Writer) error {
->>>>>>> c37c60c3
 	e := json.NewEncoder(w)
 	return e.Encode(c)
 }
 
-<<<<<<< HEAD
+func (c *ActivatioModel) ToJSON(w io.Writer) error {
+	e := json.NewEncoder(w)
+	return e.Encode(c)
+}
+
 func (c *ChangePasswordRequest) FromJSON(r io.Reader) error {
-=======
+	d := json.NewDecoder(r)
+	return d.Decode(c)
+}
+
 func (c *ActivatioModel) FromJSON(r io.Reader) error {
->>>>>>> c37c60c3
 	d := json.NewDecoder(r)
 	return d.Decode(c)
 }