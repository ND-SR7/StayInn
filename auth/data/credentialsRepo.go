--- conflicted
+++ resolved
@@ -131,18 +131,11 @@
 	collection := cr.getCredentialsCollection()
 
 	newCredentials := Credentials{
-<<<<<<< HEAD
-		Username: username,
-		Password: password,
-		Email:    email,
-		Role:     role,
-=======
 		Username:    username,
 		Password:    password,
 		Email:       email,
 		Role:        role,
 		IsActivated: false,
->>>>>>> 04401843
 	}
 
 	ctx, cancel := context.WithTimeout(context.Background(), 5*time.Second)
@@ -276,8 +269,6 @@
 			return err
 		}
 
-<<<<<<< HEAD
-=======
 		activationUUID, err := cr.SendActivationEmail(email)
 		if err != nil {
 			cr.logger.Println("Failed to send activation email:", err)
@@ -291,7 +282,6 @@
 			cr.logger.Println("Failed to add activation model to collection:", err)
 		}
 
->>>>>>> 04401843
 		// pass info to profile service
 		err = cr.passInfoToProfileService(username, firstName, lastName, email, address, role)
 		if err != nil {
@@ -308,8 +298,6 @@
 	return nil
 }
 
-<<<<<<< HEAD
-=======
 // ChangePassword je metoda koja menja lozinku određenog korisnika
 func (ur *CredentialsRepo) ChangePassword(username, oldPassword, newPassword string) error {
 	collection := ur.getCredentialsCollection()
@@ -473,7 +461,6 @@
 	return nil
 }
 
->>>>>>> 04401843
 // BCrypt 12 hashing of password.
 // Returns hash and nil if successful, else returns empty string and error
 func hashPassword(password string) (string, error) {
@@ -488,14 +475,6 @@
 // Returns error if it fails
 func (cr *CredentialsRepo) passInfoToProfileService(username, firstName, lastName, email, address, role string) error {
 	newUser := NewUser{
-<<<<<<< HEAD
-		Username:  username,
-		FirstName: firstName,
-		LastName:  lastName,
-		Email:     email,
-		Address:   address,
-		Role:      role,
-=======
 		Username:    username,
 		FirstName:   firstName,
 		LastName:    lastName,
@@ -503,7 +482,6 @@
 		Address:     address,
 		Role:        role,
 		IsActivated: false,
->>>>>>> 04401843
 	}
 
 	httpClient := &http.Client{}
