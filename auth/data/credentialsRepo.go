--- conflicted
+++ resolved
@@ -254,21 +254,12 @@
 	return credentialsList, nil
 }
 
-<<<<<<< HEAD
-func (cr *CredentialsRepo) ChangeUsername(ctx context.Context, email, username string) error {
-	collection := cr.getCredentialsCollection()
-
-	filter := bson.M{"email": email}
+func (cr *CredentialsRepo) ChangeUsername(ctx context.Context, oldUsername, username string) error {
+	collection := cr.getCredentialsCollection()
+
+	filter := bson.M{"username": oldUsername}
 
 	update := bson.M{"$set": bson.M{"username": username}}
-=======
-func (cr *CredentialsRepo) ChangeUsername(ctx context.Context, oldUsername, username string) error {
-    collection := cr.getCredentialsCollection()
-
-    filter := bson.M{"username": oldUsername}
-
-    update := bson.M{"$set": bson.M{"username": username}}
->>>>>>> c722c25e
 
 	_, err := collection.UpdateOne(ctx, filter, update)
 	if err != nil {
