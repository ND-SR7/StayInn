--- conflicted
+++ resolved
@@ -112,27 +112,21 @@
 		cr.logger.Fatal(err.Error())
 		return err
 	}
-<<<<<<< HEAD
-	cr.logger.Println(foundUser.Password)
-	cr.logger.Println(foundUser.Username)
+
 	// checks sent password and hashed password in db
 	err = bcrypt.CompareHashAndPassword([]byte(foundUser.Password), []byte(password))
 	if err != nil {
-=======
+		return errors.New("invalid password")
+	}
 
 	if !foundUser.IsActivated {
 		return errors.New("account not activated")
 	}
 
-	if foundUser.Password != password {
->>>>>>> c37c60c3
-		return errors.New("invalid password")
-	}
-
-	return nil
-}
-
-func (cr *CredentialsRepo) AddCredentials(username, password, email string, role Role) error {
+	return nil
+}
+
+func (cr *CredentialsRepo) AddCredentials(username, password, email, role string) error {
 	collection := cr.getCredentialsCollection()
 
 	newCredentials := Credentials{
@@ -254,7 +248,7 @@
 
 // Registers a new user to the system.
 // Saves credentials to auth service and passes rest of info to profile service
-func (cr *CredentialsRepo) RegisterUser(username, password, firstName, lastName, email, address string, role Role) error {
+func (cr *CredentialsRepo) RegisterUser(username, password, firstName, lastName, email, address, role string) error {
 	usernameOK := cr.CheckUsername(username)
 	passwordOK, err := cr.CheckPassword(strings.ToLower(password))
 	if err != nil {
@@ -303,7 +297,6 @@
 	return nil
 }
 
-<<<<<<< HEAD
 // ChangePassword je metoda koja menja lozinku određenog korisnika
 func (ur *CredentialsRepo) ChangePassword(username, oldPassword, newPassword string) error {
 	collection := ur.getCredentialsCollection()
@@ -329,23 +322,9 @@
 	if err != nil {
 		return err
 	}
-
-	return nil
-}
-
-// BCrypt 12 hashing of password.
-// Returns hash and nil if successful, else returns empty string and error
-func hashPassword(password string) (string, error) {
-	hash, err := bcrypt.GenerateFromPassword([]byte(password), 12)
-	if err != nil {
-		return "", err
-	}
-	return string(hash), nil
-}
-
-// Sends user data to profile service, for persistence in profile_db
-// Returns error if it fails
-=======
+	return nil
+}
+
 func (cr *CredentialsRepo) SendActivationEmail(email string) (string, error) {
 	// Generiranje UUID-a za aktivaciju
 	activationUUID := generateActivationUUID()
@@ -404,12 +383,22 @@
 	if result.ModifiedCount == 0 {
 		return fmt.Errorf("account with username %s not found", activationModel.Username)
 	}
-
-	return nil
-}
-
->>>>>>> c37c60c3
-func (cr *CredentialsRepo) passInfoToProfileService(username, firstName, lastName, email, address string, role Role) error {
+	return nil
+}
+
+// BCrypt 12 hashing of password.
+// Returns hash and nil if successful, else returns empty string and error
+func hashPassword(password string) (string, error) {
+	hash, err := bcrypt.GenerateFromPassword([]byte(password), 12)
+	if err != nil {
+		return "", err
+	}
+	return string(hash), nil
+}
+
+// Sends user data to profile service, for persistence in profile_db
+// Returns error if it fails
+func (cr *CredentialsRepo) passInfoToProfileService(username, firstName, lastName, email, address, role string) error {
 	newUser := NewUser{
 		Username:    username,
 		FirstName:   firstName,
@@ -447,7 +436,7 @@
 }
 
 // GenerateToken generates a JWT token with the specified username and role.
-func (cr *CredentialsRepo) GenerateToken(username string, role Role) (string, error) {
+func (cr *CredentialsRepo) GenerateToken(username, role string) (string, error) {
 	token := jwt.NewWithClaims(jwt.SigningMethodHS256,
 		jwt.MapClaims{
 			"username": username,
