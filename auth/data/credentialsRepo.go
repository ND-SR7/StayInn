package data

import (
	"bufio"
	"bytes"
	"context"
	"encoding/json"
	"errors"
	"fmt"
	"log"
	"net/http"
	"os"
	"strconv"
	"strings"
	"time"

	"github.com/golang-jwt/jwt/v5"
	"go.mongodb.org/mongo-driver/bson"
<<<<<<< HEAD
	// TODO "go.mongodb.org/mongo-driver/bson/primitive"
	"github.com/golang-jwt/jwt/v5"
=======
>>>>>>> 540a3022
	"go.mongodb.org/mongo-driver/mongo"
	"go.mongodb.org/mongo-driver/mongo/options"
	"go.mongodb.org/mongo-driver/mongo/readpref"
)

type CredentialsRepo struct {
	cli    *mongo.Client
	logger *log.Logger
}

// Custom errors for better handling

type UsernameExistsError struct {
	Message string
}

func (e UsernameExistsError) Error() string {
	return e.Message
}

type PasswordCheckError struct {
	Message string
}

func (e PasswordCheckError) Error() string {
	return e.Message
}

var secretKey = []byte("stayinn_secret")

var secretKey = []byte("stayinn_secret")

// Constructor
func New(ctx context.Context, logger *log.Logger) (*CredentialsRepo, error) {
	dburi := os.Getenv("MONGO_DB_URI")

	client, err := mongo.NewClient(options.Client().ApplyURI(dburi))
	if err != nil {
		return nil, err
	}

	err = client.Connect(ctx)
	if err != nil {
		return nil, err
	}

	return &CredentialsRepo{
		cli:    client,
		logger: logger,
	}, nil
}

// Disconnect
func (cr *CredentialsRepo) Disconnect(ctx context.Context) error {
	err := cr.cli.Disconnect(ctx)
	if err != nil {
		cr.logger.Fatal(err.Error())
		return err
	}
	return nil
}

// Check database connection
func (cr *CredentialsRepo) Ping() {
	ctx, cancel := context.WithTimeout(context.Background(), 5*time.Second)
	defer cancel()

	// Check connection -> if no error, connection is established
	err := cr.cli.Ping(ctx, readpref.Primary())
	if err != nil {
		cr.logger.Println(err)
	}

	// Print available databases
	databases, err := cr.cli.ListDatabaseNames(ctx, bson.M{})
	if err != nil {
		cr.logger.Println(err)
	}
	fmt.Println(databases)
}

// TODO Repo methods

func (cr *CredentialsRepo) ValidateCredentials(username, password string) error {
	collection := cr.getCredentialsCollection()
	filter := bson.M{"username": username}

	ctx, cancel := context.WithTimeout(context.Background(), 5*time.Second)
	defer cancel()
	options := options.FindOne()

	var foundUser Credentials
	err := collection.FindOne(ctx, filter, options).Decode(&foundUser)
	if err != nil {
		cr.logger.Fatal(err.Error())
		return err
	}

	if foundUser.Password != password {
		return errors.New("invalid password")
	}

	return nil
}

<<<<<<< HEAD
func (cr *CredentialsRepo) AddCredentials(username, password, email string) error {
=======
func (cr *CredentialsRepo) AddCredentials(username, password, email string, role Role) error {
>>>>>>> 540a3022
	collection := cr.getCredentialsCollection()

	newCredentials := Credentials{
		Username: username,
		Password: password,
		Email:    email,
		Role:     role,
	}

	ctx, cancel := context.WithTimeout(context.Background(), 5*time.Second)
	defer cancel()

	_, err := collection.InsertOne(ctx, newCredentials)
	if err != nil {
		cr.logger.Fatal(err.Error())
		return err
	}

	return nil
}

// Checks if username already exists in database.
// Returns true if username is unique, else returns false
func (cr *CredentialsRepo) CheckUsername(username string) bool {
	collection := cr.getCredentialsCollection()
	filter := bson.M{"username": username}

	ctx, cancel := context.WithTimeout(context.Background(), 5*time.Second)
	defer cancel()
	options := options.FindOne()

	var foundUser Credentials
	err := collection.FindOne(ctx, filter, options).Decode(&foundUser)

	return errors.Is(err, mongo.ErrNoDocuments)
}

func (cr *CredentialsRepo) FindUserByUsername(username string) (NewUser, error) {
	collection := cr.getCredentialsCollection()
	filter := bson.M{"username": username}

	ctx, cancel := context.WithTimeout(context.Background(), 5*time.Second)
	defer cancel()

	options := options.FindOne()
	var foundUser NewUser
	err := collection.FindOne(ctx, filter, options).Decode(&foundUser)
	if err != nil {
		if errors.Is(err, mongo.ErrNoDocuments) {
			// User not found
			return NewUser{}, errors.New("user not found")
		}
		// Other error
		return NewUser{}, err
	}

	// Convert the found user to the NewUser type
	newUser := NewUser{
		ID:        foundUser.ID,
		Username:  foundUser.Username,
		Password:  "",
		FirstName: foundUser.FirstName,
		LastName:  foundUser.LastName,
		Email:     foundUser.Email,
		Address:   foundUser.Address,
		Role:      foundUser.Role,
	}

	return newUser, nil
}

// Checks if password is contained in the blacklist.
// Returns true if it passes the check, else returns false
func (cr *CredentialsRepo) CheckPassword(password string) (bool, error) {
	file, err := os.Open("security/blacklist.txt")
	if err != nil {
		log.Printf("error while opening blacklist.txt: %v", err)
		return false, err
	}
	defer file.Close()

	scanner := bufio.NewScanner(file)
	for scanner.Scan() {
		if strings.TrimSpace(scanner.Text()) == password {
			return false, nil
		}
	}

	if err := scanner.Err(); err != nil {
		log.Printf("error while scanning blacklist.txt: %v", err)
		return false, err
	}

	return true, nil
}

// Registers a new user to the system.
// Saves credentials to auth service and passes rest of info to profile service
func (cr *CredentialsRepo) RegisterUser(username, password, firstName, lastName, email, address string, role Role) error {
	usernameOK := cr.CheckUsername(username)
	passwordOK, err := cr.CheckPassword(strings.ToLower(password))
	if err != nil {
		return err
	}

	if usernameOK && passwordOK {
		err := cr.AddCredentials(username, password, email, role)
		if err != nil {
			cr.logger.Fatal(err.Error())
			return err
		}

		// pass info to profile service
<<<<<<< HEAD

		// err = cr.passInfoToProfileService(username, firstName, lastName, email, address)
		// if err != nil {
		//     return err
		// }
=======
		err = cr.passInfoToProfileService(username, firstName, lastName, email, address, role)
		if err != nil {
			cr.logger.Println(err.Error())
			return err
		}
>>>>>>> 540a3022

	} else if !usernameOK {
		return UsernameExistsError{Message: "username already exists"}
	} else if !passwordOK {
		return PasswordCheckError{Message: "choose a more secure password"}
	}

	return nil
}

<<<<<<< HEAD
func (cr *CredentialsRepo) passInfoToProfileService(username, firstName, lastName, email, address string) error {
	newUser := NewUser{
		Username:  username,
		Password:  "",
=======
func (cr *CredentialsRepo) passInfoToProfileService(username, firstName, lastName, email, address string, role Role) error {
	newUser := NewUser{
		Username:  username,
>>>>>>> 540a3022
		FirstName: firstName,
		LastName:  lastName,
		Email:     email,
		Address:   address,
<<<<<<< HEAD
=======
		Role:      role,
>>>>>>> 540a3022
	}

	httpClient := &http.Client{}

<<<<<<< HEAD
	profileServiceURL := "http://profile_service:8083"

	requestBody, err := json.Marshal(newUser)
	if err != nil {
		return fmt.Errorf("Failed to marshal user data: %v", err)
=======
	profileServiceURL := os.Getenv("PROFILE_SERVICE_URI")

	requestBody, err := json.Marshal(newUser)
	if err != nil {
		return fmt.Errorf("failed to marshal user data: %v", err)
>>>>>>> 540a3022
	}

	log.Printf("Sending HTTP POST request to %s with payload: %s", profileServiceURL, requestBody)

<<<<<<< HEAD
	resp, err := httpClient.Post(profileServiceURL, "application/json", bytes.NewBuffer(requestBody))
=======
	resp, err := httpClient.Post(profileServiceURL+"/users", "application/json", bytes.NewBuffer(requestBody))
>>>>>>> 540a3022
	if err != nil {
		return fmt.Errorf("HTTP POST request to profile service failed: %v", err)
	}
	defer resp.Body.Close()

<<<<<<< HEAD
	if resp.StatusCode != http.StatusOK {
=======
	if resp.StatusCode != http.StatusCreated {
>>>>>>> 540a3022
		return fmt.Errorf("HTTP POST request to profile service failed with status: %d", resp.StatusCode)
	}

	log.Println("HTTP POST request successful")

	return nil
}

// GenerateToken generates a JWT token with the specified username and role.
<<<<<<< HEAD
func (cr *CredentialsRepo) GenerateToken(username string) (string, error) {
	//userRole, err := cr.FindUserByUsername(username)
	//
	//if err != nil {
	//	if errors.Is(err, mongo.ErrNoDocuments) {
	//		return "", errors.New("user not found")
	//	}
	//	return "", err
	//}

	token := jwt.NewWithClaims(jwt.SigningMethodHS256,
		jwt.MapClaims{
			"username": username,
			"role":     "HOST",
			"exp":      time.Now().Add(time.Hour * 24).Unix(),
=======
func (cr *CredentialsRepo) GenerateToken(username string, role Role) (string, error) {
	token := jwt.NewWithClaims(jwt.SigningMethodHS256,
		jwt.MapClaims{
			"username": username,
			"role":     role,
			"exp":      strconv.FormatInt(time.Now().Add(time.Hour*24).Unix(), 10),
>>>>>>> 540a3022
		})

	tokenString, err := token.SignedString(secretKey)
	if err != nil {
		return "", err
	}

	return tokenString, nil
}

func (cr *CredentialsRepo) getCredentialsCollection() *mongo.Collection {
	authDatabase := cr.cli.Database("authDB")
	credentialsCollection := authDatabase.Collection("credentials")
	return credentialsCollection
}<|MERGE_RESOLUTION|>--- conflicted
+++ resolved
@@ -16,11 +16,6 @@
 
 	"github.com/golang-jwt/jwt/v5"
 	"go.mongodb.org/mongo-driver/bson"
-<<<<<<< HEAD
-	// TODO "go.mongodb.org/mongo-driver/bson/primitive"
-	"github.com/golang-jwt/jwt/v5"
-=======
->>>>>>> 540a3022
 	"go.mongodb.org/mongo-driver/mongo"
 	"go.mongodb.org/mongo-driver/mongo/options"
 	"go.mongodb.org/mongo-driver/mongo/readpref"
@@ -51,8 +46,6 @@
 
 var secretKey = []byte("stayinn_secret")
 
-var secretKey = []byte("stayinn_secret")
-
 // Constructor
 func New(ctx context.Context, logger *log.Logger) (*CredentialsRepo, error) {
 	dburi := os.Getenv("MONGO_DB_URI")
@@ -126,11 +119,7 @@
 	return nil
 }
 
-<<<<<<< HEAD
-func (cr *CredentialsRepo) AddCredentials(username, password, email string) error {
-=======
 func (cr *CredentialsRepo) AddCredentials(username, password, email string, role Role) error {
->>>>>>> 540a3022
 	collection := cr.getCredentialsCollection()
 
 	newCredentials := Credentials{
@@ -244,19 +233,11 @@
 		}
 
 		// pass info to profile service
-<<<<<<< HEAD
-
-		// err = cr.passInfoToProfileService(username, firstName, lastName, email, address)
-		// if err != nil {
-		//     return err
-		// }
-=======
 		err = cr.passInfoToProfileService(username, firstName, lastName, email, address, role)
 		if err != nil {
 			cr.logger.Println(err.Error())
 			return err
 		}
->>>>>>> 540a3022
 
 	} else if !usernameOK {
 		return UsernameExistsError{Message: "username already exists"}
@@ -267,60 +248,34 @@
 	return nil
 }
 
-<<<<<<< HEAD
-func (cr *CredentialsRepo) passInfoToProfileService(username, firstName, lastName, email, address string) error {
-	newUser := NewUser{
-		Username:  username,
-		Password:  "",
-=======
 func (cr *CredentialsRepo) passInfoToProfileService(username, firstName, lastName, email, address string, role Role) error {
 	newUser := NewUser{
 		Username:  username,
->>>>>>> 540a3022
 		FirstName: firstName,
 		LastName:  lastName,
 		Email:     email,
 		Address:   address,
-<<<<<<< HEAD
-=======
 		Role:      role,
->>>>>>> 540a3022
 	}
 
 	httpClient := &http.Client{}
 
-<<<<<<< HEAD
-	profileServiceURL := "http://profile_service:8083"
+	profileServiceURL := os.Getenv("PROFILE_SERVICE_URI")
 
 	requestBody, err := json.Marshal(newUser)
 	if err != nil {
-		return fmt.Errorf("Failed to marshal user data: %v", err)
-=======
-	profileServiceURL := os.Getenv("PROFILE_SERVICE_URI")
-
-	requestBody, err := json.Marshal(newUser)
-	if err != nil {
 		return fmt.Errorf("failed to marshal user data: %v", err)
->>>>>>> 540a3022
 	}
 
 	log.Printf("Sending HTTP POST request to %s with payload: %s", profileServiceURL, requestBody)
 
-<<<<<<< HEAD
-	resp, err := httpClient.Post(profileServiceURL, "application/json", bytes.NewBuffer(requestBody))
-=======
 	resp, err := httpClient.Post(profileServiceURL+"/users", "application/json", bytes.NewBuffer(requestBody))
->>>>>>> 540a3022
 	if err != nil {
 		return fmt.Errorf("HTTP POST request to profile service failed: %v", err)
 	}
 	defer resp.Body.Close()
 
-<<<<<<< HEAD
-	if resp.StatusCode != http.StatusOK {
-=======
 	if resp.StatusCode != http.StatusCreated {
->>>>>>> 540a3022
 		return fmt.Errorf("HTTP POST request to profile service failed with status: %d", resp.StatusCode)
 	}
 
@@ -330,30 +285,12 @@
 }
 
 // GenerateToken generates a JWT token with the specified username and role.
-<<<<<<< HEAD
-func (cr *CredentialsRepo) GenerateToken(username string) (string, error) {
-	//userRole, err := cr.FindUserByUsername(username)
-	//
-	//if err != nil {
-	//	if errors.Is(err, mongo.ErrNoDocuments) {
-	//		return "", errors.New("user not found")
-	//	}
-	//	return "", err
-	//}
-
-	token := jwt.NewWithClaims(jwt.SigningMethodHS256,
-		jwt.MapClaims{
-			"username": username,
-			"role":     "HOST",
-			"exp":      time.Now().Add(time.Hour * 24).Unix(),
-=======
 func (cr *CredentialsRepo) GenerateToken(username string, role Role) (string, error) {
 	token := jwt.NewWithClaims(jwt.SigningMethodHS256,
 		jwt.MapClaims{
 			"username": username,
 			"role":     role,
 			"exp":      strconv.FormatInt(time.Now().Add(time.Hour*24).Unix(), 10),
->>>>>>> 540a3022
 		})
 
 	tokenString, err := token.SignedString(secretKey)
