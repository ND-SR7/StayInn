package main

import (
	"auth/data"
	"auth/handlers"
	"context"
	"log"
	"net/http"
	"os"
	"os/signal"
	"time"

	gorillaHandlers "github.com/gorilla/handlers"
	"github.com/gorilla/mux"
)

func seedData() {
	ctx, cancel := context.WithTimeout(context.Background(), 10*time.Second)
	defer cancel()

	store, err := data.New(ctx, log.New(os.Stdout, "[data] ", log.LstdFlags))
	if err != nil {
		log.Fatal(err)
	}
	defer store.Disconnect(ctx)

	// Test data
	tc := data.Credentials{
		Username: "testUser",
		Password: "testPassword",
		Email:    "test@mail.com",
		Role:     "HOST",
	}

	if err := store.AddCredentials(tc.Username, tc.Password, tc.Email, tc.Role); err != nil {
		log.Fatal(err)
	}
}

func main() {
	// seedData()
	//Reading from environment, if not set we will default it to 8080.
	//This allows flexibility in different environments (for eg. when running multiple docker api's and want to override the default port)
	port := os.Getenv("PORT")
	if len(port) == 0 {
		port = "8081"
	}

	// Initialize context
	timeoutContext, cancel := context.WithTimeout(context.Background(), 30*time.Second)
	defer cancel()

	//Initialize the logger we are going to use, with prefix and datetime for every log
	logger := log.New(os.Stdout, "[product-api] ", log.LstdFlags)
	storeLogger := log.New(os.Stdout, "[patient-store] ", log.LstdFlags)

	// NoSQL: Initialize Product Repository store
	store, err := data.New(timeoutContext, storeLogger)
	if err != nil {
		logger.Fatal(err)
	}
	defer store.Disconnect(timeoutContext)

	// NoSQL: Checking if the connection was established
	store.Ping()

	//Initialize the handler and inject said logger
	credentialsHandler := handlers.NewCredentialsHandler(logger, store)

	//Initialize the router and add a middleware for all the requests
	router := mux.NewRouter()

	// TODO Router

	router.HandleFunc("/login", credentialsHandler.Login).Methods("POST")
	router.HandleFunc("/register", credentialsHandler.Register).Methods("POST")
<<<<<<< HEAD
	router.HandleFunc("/change-password", credentialsHandler.ChangePassword).Methods("POST")
=======
	router.HandleFunc("/activate/{activationUUID}", credentialsHandler.ActivateAccount).Methods("GET")
>>>>>>> c37c60c3

	cors := gorillaHandlers.CORS(gorillaHandlers.AllowedOrigins([]string{"*"}))

	//Initialize the server
	server := http.Server{
		Addr:         ":" + port,
		Handler:      cors(router),
		IdleTimeout:  120 * time.Second,
		ReadTimeout:  1 * time.Second,
		WriteTimeout: 1 * time.Second,
	}

	logger.Println("Server listening on port", port)
	//Distribute all the connections to goroutines
	go func() {
		err := server.ListenAndServe()
		if err != nil {
			logger.Fatal(err)
		}
	}()

	sigCh := make(chan os.Signal)
	signal.Notify(sigCh, os.Interrupt)
	signal.Notify(sigCh, os.Kill)

	sig := <-sigCh
	logger.Println("Received terminate, graceful shutdown", sig)

	//Try to shutdown gracefully
	if server.Shutdown(timeoutContext) != nil {
		logger.Fatal("Cannot gracefully shutdown...")
	}
	logger.Println("Server stopped")
}<|MERGE_RESOLUTION|>--- conflicted
+++ resolved
@@ -14,31 +14,7 @@
 	"github.com/gorilla/mux"
 )
 
-func seedData() {
-	ctx, cancel := context.WithTimeout(context.Background(), 10*time.Second)
-	defer cancel()
-
-	store, err := data.New(ctx, log.New(os.Stdout, "[data] ", log.LstdFlags))
-	if err != nil {
-		log.Fatal(err)
-	}
-	defer store.Disconnect(ctx)
-
-	// Test data
-	tc := data.Credentials{
-		Username: "testUser",
-		Password: "testPassword",
-		Email:    "test@mail.com",
-		Role:     "HOST",
-	}
-
-	if err := store.AddCredentials(tc.Username, tc.Password, tc.Email, tc.Role); err != nil {
-		log.Fatal(err)
-	}
-}
-
 func main() {
-	// seedData()
 	//Reading from environment, if not set we will default it to 8080.
 	//This allows flexibility in different environments (for eg. when running multiple docker api's and want to override the default port)
 	port := os.Getenv("PORT")
@@ -74,11 +50,8 @@
 
 	router.HandleFunc("/login", credentialsHandler.Login).Methods("POST")
 	router.HandleFunc("/register", credentialsHandler.Register).Methods("POST")
-<<<<<<< HEAD
 	router.HandleFunc("/change-password", credentialsHandler.ChangePassword).Methods("POST")
-=======
 	router.HandleFunc("/activate/{activationUUID}", credentialsHandler.ActivateAccount).Methods("GET")
->>>>>>> c37c60c3
 
 	cors := gorillaHandlers.CORS(gorillaHandlers.AllowedOrigins([]string{"*"}))
 
