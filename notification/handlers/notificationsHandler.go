package handlers

import (
	"context"
	"encoding/json"
	"fmt"
	"log"
	"net/http"
	"notification/clients"
	"notification/data"
	"strings"
	"time"

	"github.com/dgrijalva/jwt-go"
	"github.com/gorilla/mux"
	"go.mongodb.org/mongo-driver/bson/primitive"
)

type NotificationsHandler struct {
	logger            *log.Logger
	repo              *data.NotificationsRepo
	reservationClient clients.ReservationClient
	profileClient     clients.ProfileClient
}

var secretKey = []byte("stayinn_secret")

// Injecting the logger makes this code much more testable
func NewNotificationsHandler(l *log.Logger, r *data.NotificationsRepo, rc clients.ReservationClient, p clients.ProfileClient) *NotificationsHandler {
	return &NotificationsHandler{l, r, rc, p}
}

// TODO Handler methods

<<<<<<< HEAD
func (rh *NotificationsHandler) GetAccommodationRatings(w http.ResponseWriter, r *http.Request) {
	vars := mux.Vars(r)
	accommodationID := vars["idAccommodation"]

	objectID, err := primitive.ObjectIDFromHex(accommodationID)
	if err != nil {
		http.Error(w, "Invalid accommodation ID", http.StatusBadRequest)
		rh.logger.Println("Invalid accommodation ID:", err)
		return
	}

	ratings, err := rh.repo.GetRatingsByAccommodationID(objectID)
	if err != nil {
		http.Error(w, "Failed to fetch ratings", http.StatusBadRequest)
		return
	}

	if err := json.NewEncoder(w).Encode(ratings); err != nil {
		rh.logger.Println("Error encoding accommodation ratings:", err)
		http.Error(w, "Error encoding accommodation ratings", http.StatusInternalServerError)
		return
	}
}

func (rh *NotificationsHandler) GetRatingsHost(w http.ResponseWriter, r *http.Request) {
	var requestData struct {
		HostID string `json:"idHost"`
	}

	if err := json.NewDecoder(r.Body).Decode(&requestData); err != nil {
		http.Error(w, "Invalid request body", http.StatusBadRequest)
		rh.logger.Println("Invalid request body:", err)
		return
	}

	hostID, err := primitive.ObjectIDFromHex(requestData.HostID)
	if err != nil {
		http.Error(w, "Invalid host ID", http.StatusBadRequest)
		rh.logger.Println("Invalid host ID:", err)
		return
	}

	ratings, err := rh.repo.GetRatingsByHostID(hostID)
	if err != nil {
		http.Error(w, "Failed to fetch ratings", http.StatusBadRequest)
		return
	}

	if err := json.NewEncoder(w).Encode(ratings); err != nil {
		rh.logger.Println("Error encoding host ratings:", err)
		http.Error(w, "Error encoding host ratings", http.StatusInternalServerError)
		return
	}
}

func (rh *NotificationsHandler) AddRating(w http.ResponseWriter, r *http.Request) {
=======
func (nh *NotificationsHandler) AddRating(w http.ResponseWriter, r *http.Request) {
>>>>>>> 3ca5e989
	var rating data.RatingAccommodation
	err := json.NewDecoder(r.Body).Decode(&rating)
	if err != nil {
		http.Error(w, fmt.Sprintf("Error parsing data: %s", err), http.StatusBadRequest)
		return
	}

	ctx, cancel := context.WithTimeout(r.Context(), 5000*time.Millisecond)
	defer cancel()

	idAccommodation := rating.IDAccommodation

	tokenStr := nh.extractTokenFromHeader(r)
	guestUsername, err := nh.getUsername(tokenStr)
	if err != nil {
		nh.logger.Println("Failed to read username from token:", err)
		http.Error(w, "Failed to read username from token", http.StatusBadRequest)
		return
	}
	rating.GuestUsername = guestUsername
	rating.Time = time.Now()

	host, err := nh.profileClient.GetUsernameById(ctx, rating.HostID, tokenStr)
	if err != nil {
		nh.logger.Println(err)
		http.Error(w, "Failed to get host", http.StatusBadRequest)
		return
	}

	rating.HostUsername = host.Username

	if rating.Rate < 1 || rating.Rate > 5 {
		http.Error(w, "Rating must be between 1 and 5", http.StatusBadRequest)
		return
	}

	userID, err := nh.profileClient.GetUserId(r.Context(), guestUsername, tokenStr)
	if err != nil {
		nh.logger.Println("Failed to get HostID from username:", err)
		http.Error(w, "Failed to get HostID from username", http.StatusBadRequest)
		return
	}

	id, err := primitive.ObjectIDFromHex(userID)
	if err != nil {
		http.Error(w, "Invalid userID", http.StatusBadRequest)
		return
	}

	rating.GuestID = id

	reservations, err := nh.reservationClient.GetReservationsByUserIDExp(r.Context(), id, tokenStr)
	if err != nil {
		http.Error(w, fmt.Sprintf("Error fetching user reservations: %s", err), http.StatusBadRequest)
		return
	}

	found := false
	for _, reservation := range reservations {
		if reservation.IDAccommodation == idAccommodation {
			found = true
			break
		}
	}

	if !found {
		http.Error(w, "Accommodation ID not found in user reservations", http.StatusBadRequest)
		return
	}

	ratings, err := nh.repo.GetAllAccommodationRatingsByUser(r.Context(), id)
	if err != nil {
		http.Error(w, fmt.Sprintf("Error fetching user ratings accommodation: %s", err), http.StatusBadRequest)
		return
	}

	for _, r := range ratings {
		if r.IDAccommodation == rating.IDAccommodation {
			nh.repo.UpdateRatingAccommodationByID(r.ID, id, rating.Rate)
			http.Error(w, "Rating successfully added", http.StatusCreated)
			return
		}
	}

	err = nh.repo.AddRating(&rating)
	if err != nil {
		http.Error(w, "Error adding rating", http.StatusBadRequest)
		return
	}

	go func() {
		notification := data.Notification{
			HostID:       host.ID,
			HostUsername: host.Username,
			HostEmail:    host.Email,
			Text:         fmt.Sprintf("User %s rated one of your accommodations %d stars", rating.GuestUsername, rating.Rate),
			Time:         time.Now(),
		}

		err = nh.repo.CreateNotification(r.Context(), &notification)
		if err != nil {
			nh.logger.Println("Failed to create notification:", err)
			http.Error(w, "Failed to create notification", http.StatusInternalServerError)
			return
		}

		success, err := data.SendNotificationEmail(notification.HostEmail, "rating-accommodation")
		if !success {
			nh.logger.Println("Failed to send notification email:", err)
		}
	}()

	w.WriteHeader(http.StatusCreated)
	w.Write([]byte("Rating successfully added"))
}

func (nh *NotificationsHandler) FindRatingById(rw http.ResponseWriter, h *http.Request) {
	vars := mux.Vars(h)
	ratingID := vars["id"]

	ctx := h.Context()

	objectID, err := primitive.ObjectIDFromHex(ratingID)
	if err != nil {
		http.Error(rw, "Invalid rating ID", http.StatusBadRequest)
		nh.logger.Println("Invalid rating ID:", err)
		return
	}

	rating, err := nh.repo.FindRatingById(ctx, objectID)
	if err != nil {
		nh.logger.Println("Database exception: ", err)
		http.Error(rw, "Database exception", http.StatusInternalServerError)
		return
	}

	if rating == nil {
		nh.logger.Println("No period with given ID in accommodation")
		http.Error(rw, "Rating not found", http.StatusNotFound)
		return
	}

	err = rating.ToJSON(rw)
	if err != nil {
		http.Error(rw, "Unable to convert to json", http.StatusInternalServerError)
		nh.logger.Fatal("Unable to convert to json:", err)
		return
	}
}

func (nh *NotificationsHandler) FindAccommodationRatingByGuest(rw http.ResponseWriter, h *http.Request) {
	vars := mux.Vars(h)
	ratingID := vars["idAccommodation"]

	ctx := h.Context()

	objectID, err := primitive.ObjectIDFromHex(ratingID)
	if err != nil {
		http.Error(rw, "Invalid rating ID", http.StatusBadRequest)
		nh.logger.Println("Invalid rating ID:", err)
		return
	}

	tokenStr := nh.extractTokenFromHeader(h)
	guestUsername, err := nh.getUsername(tokenStr)
	if err != nil {
		nh.logger.Println("Failed to read username from token:", err)
		http.Error(rw, "Failed to read username from token", http.StatusBadRequest)
		return
	}

	guestId, err := nh.profileClient.GetUserId(ctx, guestUsername, tokenStr)
	if err != nil {
		nh.logger.Println("Failed to retrive user id from profile service:", err)
		http.Error(rw, "Failed to retrive user id from profile service", http.StatusBadRequest)
		return
	}

	guestIdObject, err := primitive.ObjectIDFromHex(guestId)
	if err != nil {
		nh.logger.Println("Failed to parse id to primitive object id:", err)
		http.Error(rw, "Failed to parse id to primitive object id", http.StatusBadRequest)
		return
	}

	rating, err := nh.repo.FindAccommodationRatingByGuest(ctx, objectID, guestIdObject)
	if err != nil {
		nh.logger.Println("Database exception: ", err)
		http.Error(rw, "Database exception", http.StatusInternalServerError)
		return
	}

	if rating == nil {
		nh.logger.Println("No period with given ID in accommodation")
		http.Error(rw, "Rating not found", http.StatusNotFound)
		return
	}

	err = rating.ToJSON(rw)
	if err != nil {
		http.Error(rw, "Unable to convert to json", http.StatusInternalServerError)
		nh.logger.Fatal("Unable to convert to json:", err)
		return
	}
}

func (nh *NotificationsHandler) FindHostRatingByGuest(rw http.ResponseWriter, h *http.Request) {
	var userId data.UserId
	err := json.NewDecoder(h.Body).Decode(&userId)
	if err != nil {
		http.Error(rw, fmt.Sprintf("Error parsing data: %s", err), http.StatusBadRequest)
		return
	}

	ctx := h.Context()

	tokenStr := nh.extractTokenFromHeader(h)
	guestUsername, err := nh.getUsername(tokenStr)
	if err != nil {
		nh.logger.Println("Failed to read username from token:", err)
		http.Error(rw, "Failed to read username from token", http.StatusBadRequest)
		return
	}

	guestId, err := nh.profileClient.GetUserId(ctx, guestUsername, tokenStr)
	if err != nil {
		nh.logger.Println("Failed to retrive user id from profile service:", err)
		http.Error(rw, "Failed to retrive user id from profile service", http.StatusBadRequest)
		return
	}

	guestIdObject, err := primitive.ObjectIDFromHex(guestId)
	if err != nil {
		nh.logger.Println("Failed to parse id to primitive object id:", err)
		http.Error(rw, "Failed to parse id to primitive object id", http.StatusBadRequest)
		return
	}

	rating, err := nh.repo.FindHostRatingByGuest(ctx, userId.ID, guestIdObject)
	if err != nil {
		nh.logger.Println("Database exception: ", err)
		http.Error(rw, "Database exception", http.StatusInternalServerError)
		return
	}

	if rating == nil {
		nh.logger.Println("No period with given ID in accommodation")
		http.Error(rw, "Rating not found", http.StatusNotFound)
		return
	}

	err = rating.ToJSON(rw)
	if err != nil {
		http.Error(rw, "Unable to convert to json", http.StatusInternalServerError)
		nh.logger.Fatal("Unable to convert to json:", err)
		return
	}
}

func (nh *NotificationsHandler) FindHostRatingById(rw http.ResponseWriter, h *http.Request) {
	vars := mux.Vars(h)
	ratingID := vars["id"]

	ctx := h.Context()

	objectID, err := primitive.ObjectIDFromHex(ratingID)
	if err != nil {
		http.Error(rw, "Invalid rating ID", http.StatusBadRequest)
		nh.logger.Println("Invalid rating ID:", err)
		return
	}

	rating, err := nh.repo.FindHostRatingById(ctx, objectID)
	if err != nil {
		nh.logger.Println("Database exception: ", err)
		http.Error(rw, "Database exception", http.StatusInternalServerError)
		return
	}

	if rating == nil {
		nh.logger.Println("No period with given ID in accommodation")
		http.Error(rw, "Rating not found", http.StatusNotFound)
		return
	}

	err = rating.ToJSON(rw)
	if err != nil {
		http.Error(rw, "Unable to convert to json", http.StatusInternalServerError)
		nh.logger.Fatal("Unable to convert to json:", err)
		return
	}
}

func (nh *NotificationsHandler) GetAllAccommodationRatings(w http.ResponseWriter, r *http.Request) {
	ratings, err := nh.repo.GetAllAccommodationRatings(r.Context())
	if err != nil {
		nh.logger.Println("Error fetching all host ratings:", err)
		http.Error(w, "Error fetching host ratings", http.StatusInternalServerError)
		return
	}

	if err := json.NewEncoder(w).Encode(ratings); err != nil {
		nh.logger.Println("Error encoding host ratings:", err)
		http.Error(w, "Error encoding host ratings", http.StatusInternalServerError)
		return
	}
}

func (nh *NotificationsHandler) GetAllAccommodationRatingsForLoggedHost(w http.ResponseWriter, r *http.Request) {
	tokenStr := nh.extractTokenFromHeader(r)
	hostUsername, err := nh.getUsername(tokenStr)
	if err != nil {
		nh.logger.Println("Failed to read username from token:", err)
		http.Error(w, "Failed to read username from token", http.StatusBadRequest)
		return
	}

	ctx := r.Context()

	hostId, err := nh.profileClient.GetUserId(ctx, hostUsername, tokenStr)
	if err != nil {
		nh.logger.Println("Failed to retrive user id from profile service:", err)
		http.Error(w, "Failed to retrive user id from profile service", http.StatusBadRequest)
		return
	}

	hostIdObject, err := primitive.ObjectIDFromHex(hostId)
	if err != nil {
		nh.logger.Println("Failed to parse id to primitive object:", err)
		http.Error(w, "Failed to parse id to primitive object", http.StatusBadRequest)
		return
	}

	ratings, err := nh.repo.GetAllAccommodationRatingsForLoggedHost(r.Context(), hostIdObject)
	if err != nil {
		nh.logger.Println("Error fetching all host ratings:", err)
		http.Error(w, "Error fetching host ratings", http.StatusInternalServerError)
		return
	}

	if err := json.NewEncoder(w).Encode(ratings); err != nil {
		nh.logger.Println("Error encoding host ratings:", err)
		http.Error(w, "Error encoding host ratings", http.StatusInternalServerError)
		return
	}
}

func (nh *NotificationsHandler) GetAllAccommodationRatingsByUser(w http.ResponseWriter, r *http.Request) {
	tokenStr := nh.extractTokenFromHeader(r)
	username, err := nh.getUsername(tokenStr)
	if err != nil {
		nh.logger.Println("Failed to read username from token:", err)
		http.Error(w, "Failed to read username from token", http.StatusBadRequest)
		return
	}

	userID, err := nh.profileClient.GetUserId(r.Context(), username, tokenStr)
	if err != nil {
		nh.logger.Println("Failed to get HostID from username:", err)
		http.Error(w, "Failed to get HostID from username", http.StatusBadRequest)
		return
	}

	id, err := primitive.ObjectIDFromHex(userID)
	if err != nil {
		http.Error(w, "Invalid userID", http.StatusBadRequest)
		return
	}

	ratings, err := nh.repo.GetAllAccommodationRatingsByUser(r.Context(), id)
	if err != nil {
		nh.logger.Println("Error fetching all host ratings:", err)
		http.Error(w, "Error fetching host ratings", http.StatusInternalServerError)
		return
	}

	if err := json.NewEncoder(w).Encode(ratings); err != nil {
		nh.logger.Println("Error encoding host ratings:", err)
		http.Error(w, "Error encoding host ratings", http.StatusInternalServerError)
		return
	}
}

<<<<<<< HEAD
func (rh *NotificationsHandler) GetAllHostRatingsByUser(w http.ResponseWriter, r *http.Request) {
	tokenStr := rh.extractTokenFromHeader(r)
	username, err := rh.getUsername(tokenStr)
=======
func (nh *NotificationsHandler) GetAllHostRatings(w http.ResponseWriter, r *http.Request) {
	ratings, err := nh.repo.GetAllHostRatings(r.Context())
	if err != nil {
		nh.logger.Println("Error fetching all host ratings:", err)
		http.Error(w, "Error fetching host ratings", http.StatusInternalServerError)
		return
	}

	if err := json.NewEncoder(w).Encode(ratings); err != nil {
		nh.logger.Println("Error encoding host ratings:", err)
		http.Error(w, "Error encoding host ratings", http.StatusInternalServerError)
		return
	}
}

func (nh *NotificationsHandler) GetAllHostRatingsByUser(w http.ResponseWriter, r *http.Request) {
	tokenStr := nh.extractTokenFromHeader(r)
	username, err := nh.getUsername(tokenStr)
>>>>>>> 3ca5e989
	if err != nil {
		nh.logger.Println("Failed to read username from token:", err)
		http.Error(w, "Failed to read username from token", http.StatusBadRequest)
		return
	}

	userID, err := nh.profileClient.GetUserId(r.Context(), username, tokenStr)
	if err != nil {
		nh.logger.Println("Failed to get HostID from username:", err)
		http.Error(w, "Failed to get HostID from username", http.StatusBadRequest)
		return
	}

	id, err := primitive.ObjectIDFromHex(userID)
	if err != nil {
		http.Error(w, "Invalid userID", http.StatusBadRequest)
		return
	}
<<<<<<< HEAD

	ratings, err := rh.repo.GetAllHostRatingsByUser(r.Context(), id)
=======
	ratings, err := nh.repo.GetAllHostRatingsByUser(r.Context(), id)
>>>>>>> 3ca5e989
	if err != nil {
		nh.logger.Println("Error fetching all host ratings:", err)
		http.Error(w, "Error fetching host ratings", http.StatusInternalServerError)
		return
	}

	if err := json.NewEncoder(w).Encode(ratings); err != nil {
		nh.logger.Println("Error encoding host ratings:", err)
		http.Error(w, "Error encoding host ratings", http.StatusInternalServerError)
		return
	}
}

<<<<<<< HEAD
func (rh *NotificationsHandler) GetAllHostRatings(w http.ResponseWriter, r *http.Request) {
	ratings, err := rh.repo.GetAllHostRatings(r.Context())
	if err != nil {
		rh.logger.Println("Error fetching all host ratings:", err)
		http.Error(w, "Error fetching host ratings", http.StatusInternalServerError)
		return
	}

	if err := json.NewEncoder(w).Encode(ratings); err != nil {
		rh.logger.Println("Error encoding host ratings:", err)
		http.Error(w, "Error encoding host ratings", http.StatusInternalServerError)
		return
	}
}

func (rh *NotificationsHandler) GetHostRatings(w http.ResponseWriter, r *http.Request) {
	tokenStr := rh.extractTokenFromHeader(r)
=======
func (nh *NotificationsHandler) GetHostRatings(w http.ResponseWriter, r *http.Request) {
	tokenStr := nh.extractTokenFromHeader(r)
>>>>>>> 3ca5e989
	vars := mux.Vars(r)
	hostUsername, ok := vars["hostUsername"]
	if !ok {
		http.Error(w, "Missing host username in the request path", http.StatusBadRequest)
		return
	}

	_, err := nh.profileClient.GetUserId(r.Context(), hostUsername, tokenStr)
	if err != nil {
		nh.logger.Println("Failed to get HostID from username:", err)
		http.Error(w, "Failed to get HostID from username", http.StatusBadRequest)
		return
	}

	ratings, err := nh.repo.GetHostRatings(r.Context(), hostUsername)
	if err != nil {
		nh.logger.Println("Error fetching host ratings:", err)
		http.Error(w, "Error fetching host ratings", http.StatusInternalServerError)
		return
	}

	// Convert ratings to JSON and send the response
	err = json.NewEncoder(w).Encode(ratings)
	if err != nil {
		nh.logger.Println("Error encoding response:", err)
		http.Error(w, "Error encoding response", http.StatusInternalServerError)
		return
	}
}

func (nh *NotificationsHandler) AddHostRating(w http.ResponseWriter, r *http.Request) {
	var rating data.RatingHost
	ctx, cancel := context.WithTimeout(r.Context(), 5000*time.Millisecond)
	defer cancel()

	err := json.NewDecoder(r.Body).Decode(&rating)
	if err != nil {
		http.Error(w, "Error parsing data", http.StatusBadRequest)
		return
	}

	tokenStr := nh.extractTokenFromHeader(r)
	guestUsername, err := nh.getUsername(tokenStr)
	if err != nil {
		nh.logger.Println("Failed to read username from token:", err)
		http.Error(w, "Failed to read username from token", http.StatusBadRequest)
		return
	}

	host, err := nh.profileClient.GetUsernameById(ctx, rating.HostID, tokenStr)
	if err != nil {
		nh.logger.Println(err)
		http.Error(w, "Failed to get host", http.StatusBadRequest)
		return
	}

	guestId, err := nh.profileClient.GetUserId(ctx, guestUsername, tokenStr)
	if err != nil {
		nh.logger.Println(err)
		http.Error(w, "Failed to get guest", http.StatusBadRequest)
		return
	}

	rating.GuestUsername = guestUsername
	rating.HostUsername = host.Username

	rating.GuestID, err = primitive.ObjectIDFromHex(guestId)
	if err != nil {
		nh.logger.Println(err)
		http.Error(w, "Failed to parse primitive object id", http.StatusBadRequest)
		return
	}

	if rating.Rate < 1 || rating.Rate > 5 {
		http.Error(w, "Rating must be between 1 and 5", http.StatusBadRequest)
		return
	}

	hostID, err := nh.profileClient.GetUserId(r.Context(), rating.HostUsername, tokenStr)
	if err != nil {
		nh.logger.Println("Failed to get HostID from username:", err)
		http.Error(w, "Failed to get HostID from username", http.StatusBadRequest)
		return
	}

	id, err := primitive.ObjectIDFromHex(hostID)
	if err != nil {
		http.Error(w, "Invalid hostID", http.StatusBadRequest)
		return
	}

	rating.GuestID = id

	hasExpiredReservations, err := nh.reservationClient.GetReservationsByUserIDExp(r.Context(), rating.GuestID, tokenStr)
	if err != nil {
		http.Error(w, "Error checking expired reservations", http.StatusBadRequest)
		return
	}

	if len(hasExpiredReservations) == 0 {
		http.Error(w, "Guest does not have any expired reservations with the specified host", http.StatusBadRequest)
		return
	}

	rating.Time = time.Now()

	ratings, err := nh.repo.GetAllHostRatingsByUser(r.Context(), rating.HostID)
	if err != nil {
		http.Error(w, fmt.Sprintf("Error fetching user ratings host: %s", err), http.StatusBadRequest)
		return
	}

	for _, r := range ratings {
		if r.HostUsername == rating.HostUsername && r.GuestUsername == rating.GuestUsername {
			nh.repo.UpdateHostRating(r.ID, rating.GuestID, &rating)
			http.Error(w, "Host rating successfully added", http.StatusCreated)
			return
		}
	}

	err = nh.repo.AddHostRating(&rating)
	if err != nil {
		http.Error(w, "Error adding host rating", http.StatusBadRequest)
		return
	}

	go func() {
		notification := data.Notification{
			HostID:       host.ID,
			HostUsername: host.Username,
			HostEmail:    host.Email,
			Text:         fmt.Sprintf("User %s rated you %d stars", rating.GuestUsername, rating.Rate),
			Time:         time.Now(),
		}

		err = nh.repo.CreateNotification(r.Context(), &notification)
		if err != nil {
			nh.logger.Println("Failed to create notification:", err)
			http.Error(w, "Failed to create notification", http.StatusInternalServerError)
			return
		}

		success, err := data.SendNotificationEmail(notification.HostEmail, "rating-host")
		if !success {
			nh.logger.Println("Failed to send notification email:", err)
		}
	}()

	w.WriteHeader(http.StatusCreated)
	w.Write([]byte("Host rating successfully added"))
}

func (nh *NotificationsHandler) GetAverageAccommodationRating(w http.ResponseWriter, r *http.Request) {
	params := mux.Vars(r)
	accommodationID := params["accommodationID"]

	objectID, err := primitive.ObjectIDFromHex(accommodationID)
	if err != nil {
		http.Error(w, "Invalid rating ID", http.StatusBadRequest)
		nh.logger.Println("Invalid rating ID:", err)
		return
	}

	ratings, err := nh.repo.GetRatingsByAccommodationID(objectID)
	if err != nil {
		http.Error(w, "Failed to fetch ratings", http.StatusBadRequest)
		return
	}

	totalRatings := len(ratings)
	if totalRatings == 0 {
		http.Error(w, "No ratings found for this accommodation", http.StatusNotFound)
		return
	}

	sum := 0
	for _, rating := range ratings {
		sum += rating.Rate
	}

	averageRating := float64(sum) / float64(totalRatings)

	avgRatingAccommodation := data.AverageRatingAccommodation{
		AccommodationID: objectID,
		AverageRating:   averageRating,
	}

	jsonResponse, err := json.Marshal(avgRatingAccommodation)
	if err != nil {
		http.Error(w, "Error encoding average rating", http.StatusBadRequest)
		return
	}

	w.Header().Set("Content-Type", "application/json")
	w.WriteHeader(http.StatusOK)
	w.Write(jsonResponse)

}

func (nh *NotificationsHandler) GetAverageHostRating(w http.ResponseWriter, r *http.Request) {
	tokenStr := nh.extractTokenFromHeader(r)
	var userId data.UserId
	err := json.NewDecoder(r.Body).Decode(&userId)
	if err != nil {
		http.Error(w, fmt.Sprintf("Error parsing data: %s", err), http.StatusBadRequest)
		return
	}

	ctx := r.Context()

	host, err := nh.profileClient.GetUsernameById(ctx, userId.ID, tokenStr)
	if err != nil {
		http.Error(w, fmt.Sprintf("Error trying to find user by id: %s", err), http.StatusBadRequest)
		return
	}

	ratings, err := nh.repo.GetRatingsByHostUsername(host.Username)
	if err != nil {
		http.Error(w, "Failed to fetch ratings", http.StatusBadRequest)
		return
	}

	totalRatings := len(ratings)
	if totalRatings == 0 {
		http.Error(w, "No ratings found for this accommodation", http.StatusNotFound)
		return
	}

	sum := 0
	for _, rating := range ratings {
		sum += rating.Rate
	}

	averageRating := float64(sum) / float64(totalRatings)

	avgRatingAccommodation := data.AverageRatingHost{
		Username:      host.Username,
		AverageRating: averageRating,
	}

	jsonResponse, err := json.Marshal(avgRatingAccommodation)
	if err != nil {
		http.Error(w, "Error encoding average rating", http.StatusBadRequest)
		return
	}

	w.Header().Set("Content-Type", "application/json")
	w.WriteHeader(http.StatusOK)
	w.Write(jsonResponse)

}

func (nh *NotificationsHandler) UpdateHostRating(w http.ResponseWriter, r *http.Request) {
	vars := mux.Vars(r)
	ratingID, ok := vars["id"]
	if !ok {
		http.Error(w, "Missing rating ID in the request path", http.StatusBadRequest)
		return
	}

	id, err := primitive.ObjectIDFromHex(ratingID)
	if err != nil {
		http.Error(w, "Invalid rating ID", http.StatusBadRequest)
		return
	}

	var newRating data.RatingHost
	if err := json.NewDecoder(r.Body).Decode(&newRating); err != nil {
		http.Error(w, "Error parsing data", http.StatusBadRequest)
		return
	}

	newRating.Time = time.Now()

	tokenStr := nh.extractTokenFromHeader(r)
	username, err := nh.getUsername(tokenStr)
	if err != nil {
		nh.logger.Println("Failed to read username from token:", err)
		http.Error(w, "Failed to read username from token", http.StatusBadRequest)
		return
	}

	userID, err := nh.profileClient.GetUserId(r.Context(), username, tokenStr)
	if err != nil {
		nh.logger.Println("Failed to get HostID from username:", err)
		http.Error(w, "Failed to get HostID from username", http.StatusBadRequest)
		return
	}

	idUser, err := primitive.ObjectIDFromHex(userID)
	if err != nil {
		http.Error(w, "Invalid userID", http.StatusBadRequest)
		return
	}

	if err := nh.repo.UpdateHostRating(id, idUser, &newRating); err != nil {
		http.Error(w, "Error updating host rating", http.StatusBadRequest)
		return
	}

	w.WriteHeader(http.StatusOK)
	w.Write([]byte("Host rating successfully updated"))
}

func (nh *NotificationsHandler) UpdateAccommodationRating(w http.ResponseWriter, r *http.Request) {
	vars := mux.Vars(r)
	ratingID, ok := vars["id"]
	if !ok {
		http.Error(w, "Missing rating ID in the request path", http.StatusBadRequest)
		return
	}

	id, err := primitive.ObjectIDFromHex(ratingID)
	if err != nil {
		http.Error(w, "Invalid rating ID", http.StatusBadRequest)
		return
	}

	var newRating data.RatingAccommodation
	if err := json.NewDecoder(r.Body).Decode(&newRating); err != nil {
		http.Error(w, "Error parsing data", http.StatusBadRequest)
		return
	}

	tokenStr := nh.extractTokenFromHeader(r)
	username, err := nh.getUsername(tokenStr)
	if err != nil {
		nh.logger.Println("Failed to read username from token:", err)
		http.Error(w, "Failed to read username from token", http.StatusBadRequest)
		return
	}

	userID, err := nh.profileClient.GetUserId(r.Context(), username, tokenStr)
	if err != nil {
		nh.logger.Println("Failed to get HostID from username:", err)
		http.Error(w, "Failed to get HostID from username", http.StatusBadRequest)
		return
	}

	idUser, err := primitive.ObjectIDFromHex(userID)
	if err != nil {
		http.Error(w, "Invalid userID", http.StatusBadRequest)
		return
	}

	if err := nh.repo.UpdateRatingAccommodationByID(id, idUser, newRating.Rate); err != nil {
		http.Error(w, "Error updating host rating", http.StatusBadRequest)
		return
	}

	w.WriteHeader(http.StatusOK)
	w.Write([]byte("Host rating successfully updated"))
}

func (nh *NotificationsHandler) DeleteHostRating(w http.ResponseWriter, r *http.Request) {
	vars := mux.Vars(r)
	idParam, ok := vars["id"]

	if !ok {
		http.Error(w, "Missing ID parameter", http.StatusBadRequest)
		return
	}

	id, err := primitive.ObjectIDFromHex(idParam)
	if err != nil {
		http.Error(w, "Invalid ID format", http.StatusBadRequest)
		return
	}

	tokenStr := nh.extractTokenFromHeader(r)
	username, err := nh.getUsername(tokenStr)
	if err != nil {
		nh.logger.Println("Failed to read username from token:", err)
		http.Error(w, "Failed to read username from token", http.StatusBadRequest)
		return
	}

	userID, err := nh.profileClient.GetUserId(r.Context(), username, tokenStr)
	if err != nil {
		nh.logger.Println("Failed to get HostID from username:", err)
		http.Error(w, "Failed to get HostID from username", http.StatusBadRequest)
		return
	}

	idUser, err := primitive.ObjectIDFromHex(userID)
	if err != nil {
		http.Error(w, "Invalid userID", http.StatusBadRequest)
		return
	}

	if err := nh.repo.DeleteHostRating(id, idUser); err != nil {
		http.Error(w, "Error deleting host rating", http.StatusBadRequest)
		return
	}

	w.WriteHeader(http.StatusOK)
	w.Write([]byte("Host rating successfully deleted"))

}

func (nh *NotificationsHandler) DeleteRatingAccommodationHandler(w http.ResponseWriter, r *http.Request) {
	vars := mux.Vars(r)
	idParam, ok := vars["id"]

	if !ok {
		http.Error(w, "Missing ID parameter", http.StatusBadRequest)
		return
	}

	id, err := primitive.ObjectIDFromHex(idParam)
	if err != nil {
		http.Error(w, "Invalid ID format", http.StatusBadRequest)
		return
	}

	tokenStr := nh.extractTokenFromHeader(r)
	username, err := nh.getUsername(tokenStr)
	if err != nil {
		nh.logger.Println("Failed to read username from token:", err)
		http.Error(w, "Failed to read username from token", http.StatusBadRequest)
		return
	}

	userID, err := nh.profileClient.GetUserId(r.Context(), username, tokenStr)
	if err != nil {
		nh.logger.Println("Failed to get HostID from username:", err)
		http.Error(w, "Failed to get HostID from username", http.StatusBadRequest)
		return
	}

	idUser, err := primitive.ObjectIDFromHex(userID)
	if err != nil {
		http.Error(w, "Invalid userID", http.StatusBadRequest)
		return
	}

	err = nh.repo.DeleteRatingAccommodationByID(id, idUser)
	if err != nil {
		http.Error(w, err.Error(), http.StatusBadRequest)
		return
	}

	w.WriteHeader(http.StatusOK)
	w.Write([]byte("Document deleted successfully"))
}

func (nh *NotificationsHandler) NotifyForReservation(w http.ResponseWriter, r *http.Request) {
	var notification data.Notification
	if err := json.NewDecoder(r.Body).Decode(&notification); err != nil {
		nh.logger.Println("Failed to decode body:", err)
		http.Error(w, "Failed to decode request body", http.StatusBadRequest)
		return
	}

	err := nh.repo.CreateNotification(r.Context(), &notification)
	if err != nil {
		nh.logger.Println("Failed to create notification:", err)
		http.Error(w, "Failed to create notification", http.StatusInternalServerError)
		return
	}

	var intent string
	if strings.Contains(notification.Text, "created") {
		intent = "reservation-new"
	} else {
		intent = "reservation-deleted"
	}

	success, err := data.SendNotificationEmail(notification.HostEmail, intent)
	if !success {
		nh.logger.Println("Failed to send notification email:", err)
	}

	w.Header().Set("Content-Type", "application/json")
	w.WriteHeader(http.StatusCreated)
	if err := json.NewEncoder(w).Encode(notification); err != nil {
		nh.logger.Println("Failed to encode notification:", err)
		http.Error(w, "Failed to encode notification", http.StatusInternalServerError)
	}
}

func (nh *NotificationsHandler) GetAllNotifications(w http.ResponseWriter, r *http.Request) {
	vars := mux.Vars(r)
	username, ok := vars["username"]

	if !ok {
		http.Error(w, "Missing username parameter", http.StatusBadRequest)
		return
	}

	ratings, err := nh.repo.GetAllNotifications(r.Context(), username)
	if err != nil {
		nh.logger.Println("Error fetching all host ratings:", err)
		http.Error(w, "Error fetching host ratings", http.StatusInternalServerError)
		return
	}

	if err := json.NewEncoder(w).Encode(ratings); err != nil {
		nh.logger.Println("Error encoding host ratings:", err)
		http.Error(w, "Error encoding host ratings", http.StatusInternalServerError)
		return
	}
}

func (nh *NotificationsHandler) extractTokenFromHeader(rr *http.Request) string {
	token := rr.Header.Get("Authorization")
	if token != "" {
		return token[len("Bearer "):]
	}
	return ""
}

func (nh *NotificationsHandler) getUsername(tokenString string) (string, error) {
	claims := jwt.MapClaims{}
	token, err := jwt.ParseWithClaims(tokenString, claims, func(token *jwt.Token) (interface{}, error) {
		return secretKey, nil
	})

	if err != nil || !token.Valid {
		return "", err
	}

	username, ok1 := claims["username"].(string)
	_, ok2 := claims["role"].(string)
	if !ok1 || !ok2 {
		return "", err
	}

	return username, nil
}

func (nh *NotificationsHandler) MiddlewareContentTypeSet(next http.Handler) http.Handler {
	return http.HandlerFunc(func(rw http.ResponseWriter, h *http.Request) {
		rw.Header().Add("Content-Type", "application/json")

		next.ServeHTTP(rw, h)
	})
}<|MERGE_RESOLUTION|>--- conflicted
+++ resolved
@@ -32,66 +32,62 @@
 
 // TODO Handler methods
 
-<<<<<<< HEAD
-func (rh *NotificationsHandler) GetAccommodationRatings(w http.ResponseWriter, r *http.Request) {
+func (nh *NotificationsHandler) GetAccommodationRatings(w http.ResponseWriter, r *http.Request) {
 	vars := mux.Vars(r)
 	accommodationID := vars["idAccommodation"]
 
 	objectID, err := primitive.ObjectIDFromHex(accommodationID)
 	if err != nil {
 		http.Error(w, "Invalid accommodation ID", http.StatusBadRequest)
-		rh.logger.Println("Invalid accommodation ID:", err)
-		return
-	}
-
-	ratings, err := rh.repo.GetRatingsByAccommodationID(objectID)
+		nh.logger.Println("Invalid accommodation ID:", err)
+		return
+	}
+
+	ratings, err := nh.repo.GetRatingsByAccommodationID(objectID)
 	if err != nil {
 		http.Error(w, "Failed to fetch ratings", http.StatusBadRequest)
 		return
 	}
 
 	if err := json.NewEncoder(w).Encode(ratings); err != nil {
-		rh.logger.Println("Error encoding accommodation ratings:", err)
+		nh.logger.Println("Error encoding accommodation ratings:", err)
 		http.Error(w, "Error encoding accommodation ratings", http.StatusInternalServerError)
 		return
 	}
 }
 
-func (rh *NotificationsHandler) GetRatingsHost(w http.ResponseWriter, r *http.Request) {
+func (nh *NotificationsHandler) GetRatingsHost(w http.ResponseWriter, r *http.Request) {
 	var requestData struct {
 		HostID string `json:"idHost"`
 	}
 
 	if err := json.NewDecoder(r.Body).Decode(&requestData); err != nil {
 		http.Error(w, "Invalid request body", http.StatusBadRequest)
-		rh.logger.Println("Invalid request body:", err)
+		nh.logger.Println("Invalid request body:", err)
 		return
 	}
 
 	hostID, err := primitive.ObjectIDFromHex(requestData.HostID)
 	if err != nil {
 		http.Error(w, "Invalid host ID", http.StatusBadRequest)
-		rh.logger.Println("Invalid host ID:", err)
-		return
-	}
-
-	ratings, err := rh.repo.GetRatingsByHostID(hostID)
+		nh.logger.Println("Invalid host ID:", err)
+		return
+	}
+
+	ratings, err := nh.repo.GetRatingsByHostID(hostID)
 	if err != nil {
 		http.Error(w, "Failed to fetch ratings", http.StatusBadRequest)
 		return
 	}
 
 	if err := json.NewEncoder(w).Encode(ratings); err != nil {
-		rh.logger.Println("Error encoding host ratings:", err)
+		nh.logger.Println("Error encoding host ratings:", err)
 		http.Error(w, "Error encoding host ratings", http.StatusInternalServerError)
 		return
 	}
 }
 
-func (rh *NotificationsHandler) AddRating(w http.ResponseWriter, r *http.Request) {
-=======
 func (nh *NotificationsHandler) AddRating(w http.ResponseWriter, r *http.Request) {
->>>>>>> 3ca5e989
 	var rating data.RatingAccommodation
 	err := json.NewDecoder(r.Body).Decode(&rating)
 	if err != nil {
@@ -475,11 +471,6 @@
 	}
 }
 
-<<<<<<< HEAD
-func (rh *NotificationsHandler) GetAllHostRatingsByUser(w http.ResponseWriter, r *http.Request) {
-	tokenStr := rh.extractTokenFromHeader(r)
-	username, err := rh.getUsername(tokenStr)
-=======
 func (nh *NotificationsHandler) GetAllHostRatings(w http.ResponseWriter, r *http.Request) {
 	ratings, err := nh.repo.GetAllHostRatings(r.Context())
 	if err != nil {
@@ -498,7 +489,6 @@
 func (nh *NotificationsHandler) GetAllHostRatingsByUser(w http.ResponseWriter, r *http.Request) {
 	tokenStr := nh.extractTokenFromHeader(r)
 	username, err := nh.getUsername(tokenStr)
->>>>>>> 3ca5e989
 	if err != nil {
 		nh.logger.Println("Failed to read username from token:", err)
 		http.Error(w, "Failed to read username from token", http.StatusBadRequest)
@@ -517,12 +507,7 @@
 		http.Error(w, "Invalid userID", http.StatusBadRequest)
 		return
 	}
-<<<<<<< HEAD
-
-	ratings, err := rh.repo.GetAllHostRatingsByUser(r.Context(), id)
-=======
 	ratings, err := nh.repo.GetAllHostRatingsByUser(r.Context(), id)
->>>>>>> 3ca5e989
 	if err != nil {
 		nh.logger.Println("Error fetching all host ratings:", err)
 		http.Error(w, "Error fetching host ratings", http.StatusInternalServerError)
@@ -536,28 +521,8 @@
 	}
 }
 
-<<<<<<< HEAD
-func (rh *NotificationsHandler) GetAllHostRatings(w http.ResponseWriter, r *http.Request) {
-	ratings, err := rh.repo.GetAllHostRatings(r.Context())
-	if err != nil {
-		rh.logger.Println("Error fetching all host ratings:", err)
-		http.Error(w, "Error fetching host ratings", http.StatusInternalServerError)
-		return
-	}
-
-	if err := json.NewEncoder(w).Encode(ratings); err != nil {
-		rh.logger.Println("Error encoding host ratings:", err)
-		http.Error(w, "Error encoding host ratings", http.StatusInternalServerError)
-		return
-	}
-}
-
-func (rh *NotificationsHandler) GetHostRatings(w http.ResponseWriter, r *http.Request) {
-	tokenStr := rh.extractTokenFromHeader(r)
-=======
 func (nh *NotificationsHandler) GetHostRatings(w http.ResponseWriter, r *http.Request) {
 	tokenStr := nh.extractTokenFromHeader(r)
->>>>>>> 3ca5e989
 	vars := mux.Vars(r)
 	hostUsername, ok := vars["hostUsername"]
 	if !ok {
