package data

import (
	"errors"
	"fmt"
	"go.mongodb.org/mongo-driver/bson/primitive"
	"log"
	"time"

	"github.com/gocql/gocql"
)

type ReservationRepo struct {
	session *gocql.Session
	logger  *log.Logger
}

// Constructor
func New(logger *log.Logger, session *gocql.Session) (*ReservationRepo, error) {
	return &ReservationRepo{
		session: session,
		logger:  logger,
	}, nil
}

// Disconnect
func (rr *ReservationRepo) CloseSession() {
	rr.session.Close()
}

func (rr *ReservationRepo) CreateTables() error {
	err := rr.session.Query(
		fmt.Sprintf(`CREATE TABLE IF NOT EXISTS %s 
        (id UUID, id_accommodation TEXT, start_date TIMESTAMP, end_date TIMESTAMP, 
        price DOUBLE, price_per_guest BOOLEAN, 
        PRIMARY KEY ((id_accommodation), id)) 
        WITH CLUSTERING ORDER BY (id DESC)`,
			"available_periods_by_accommodation")).Exec()
	if err != nil {
		rr.logger.Println(err)
		return err
	}

	err = rr.session.Query(
		fmt.Sprintf(`CREATE TABLE IF NOT EXISTS %s 
        (id UUID, id_accommodation TEXT, id_available_period UUID, id_user TEXT,
        start_date TIMESTAMP, end_date TIMESTAMP, guest_number INT, price DOUBLE,
        PRIMARY KEY ((id_available_period),  id)) 
        WITH CLUSTERING ORDER BY (id ASC)`,
			"reservations_by_available_period")).Exec()
	if err != nil {
		rr.logger.Println(err)
		return err
	}
	return nil
}

func (rr *ReservationRepo) GetAvailablePeriodsByAccommodation(id string) (AvailablePeriodsByAccommodation, error) {
	scanner := rr.session.Query(`
		SELECT id, id_accommodation, start_date, end_date, price, price_per_guest 
		FROM available_periods_by_accommodation WHERE id_accommodation = ?`,
		id).Iter().Scanner()

	var availablePeriods AvailablePeriodsByAccommodation
	for scanner.Next() {
		var period AvailablePeriodByAccommodation
		var idAccommodation string

		err := scanner.Scan(&period.ID, &idAccommodation, &period.StartDate, &period.EndDate, &period.Price, &period.PricePerGuest)
		if err != nil {
			rr.logger.Println(err)
			return nil, err
		}

		// Convert idAccommodation string to primitive.ObjectID
		objectID, err := primitive.ObjectIDFromHex(idAccommodation)
		if err != nil {
			rr.logger.Println(err)
			return nil, err
		}
		period.IDAccommodation = objectID

		availablePeriods = append(availablePeriods, &period)
	}
	if err := scanner.Err(); err != nil {
		rr.logger.Println(err)
		return nil, err
	}
	return availablePeriods, nil
}

func (rr *ReservationRepo) GetReservationsByAvailablePeriod(idAvailablePeriod string) (Reservations, error) {
	scanner := rr.session.Query(`
		SELECT id, id_accommodation, id_available_period, id_user, start_date, end_date, guest_number, price
		FROM reservations_by_available_period WHERE id_available_period = ?`,
		idAvailablePeriod).Iter().Scanner()

	var reservations Reservations
	for scanner.Next() {
		var reservation ReservationByAvailablePeriod
		var idAccommodationStr, idUserStr string

		err := scanner.Scan(&reservation.ID, &idAccommodationStr, &reservation.IDAvailablePeriod, &idUserStr, &reservation.StartDate, &reservation.EndDate, &reservation.GuestNumber, &reservation.Price)
		if err != nil {
			rr.logger.Println(err)
			return nil, err
		}

		// Convert idAccommodationStr and idUserStr strings to primitive.ObjectID
		idAccommodation, err := primitive.ObjectIDFromHex(idAccommodationStr)
		if err != nil {
			rr.logger.Println(err)
			return nil, err
		}
		reservation.IDAccommodation = idAccommodation

		idUser, err := primitive.ObjectIDFromHex(idUserStr)
		if err != nil {
			rr.logger.Println(err)
			return nil, err
		}
		reservation.IDUser = idUser

		reservations = append(reservations, &reservation)
	}
	if err := scanner.Err(); err != nil {
		rr.logger.Println(err)
		return nil, err
	}
	return reservations, nil
}

func (rr *ReservationRepo) InsertAvailablePeriodByAccommodation(availablePeriod *AvailablePeriodByAccommodation) error {
	var err error
	if availablePeriod.Price < 0 {
		err = errors.New("price cannot be negative")
		return err
	}

	if availablePeriod.StartDate.Before(time.Now()) {
		err = errors.New("start date must be in the future")
		return err
	}

	if availablePeriod.StartDate.After(availablePeriod.EndDate) {
		err = errors.New("start date must be before end date")
		return err
	}

	isOverLap, err := rr.checkForOverlap(*availablePeriod, availablePeriod.IDAccommodation.String())
	if err != nil {
		rr.logger.Println(err)
		return err
	}

	if isOverLap {
		err = errors.New("date overlap")
		return err
	}

	availablePeriodId, _ := gocql.RandomUUID()
	idAccommodation := availablePeriod.IDAccommodation.Hex()
	err = rr.session.Query(
		`INSERT INTO available_periods_by_accommodation (id, id_accommodation, start_date, end_date, price, price_per_guest) 
		VALUES (?, ?, ?, ?, ?, ?)`,
		availablePeriodId, idAccommodation, availablePeriod.StartDate, availablePeriod.EndDate,
		availablePeriod.Price, availablePeriod.PricePerGuest).Exec()
	if err != nil {
		rr.logger.Println(err)
		return err
	}
	return nil
}

func (rr *ReservationRepo) InsertReservationByAvailablePeriod(reservation *ReservationByAvailablePeriod) error {
	// reservationId, _ := gocql.RandomUUID()

<<<<<<< HEAD
	// Convert primitive.ObjectID to string
	idAccommodationStr := reservation.IDAccommodation.Hex()
	idUserStr := reservation.IDUser.Hex()

	err := rr.session.Query(
		`INSERT INTO reservations_by_available_period (id, id_accommodation, id_available_period, id_user, start_date, end_date, guest_number, price) 
		VALUES (?, ?, ?, ?, ?, ?, ?, ?)`,
		reservationId, idAccommodationStr, reservation.IDAvailablePeriod, idUserStr,
		reservation.StartDate, reservation.EndDate, reservation.GuestNumber, reservation.Price).Exec()
=======
	// Provera da li je rezervacija unutar odgovarajućeg opsega slobodnog perioda
	availablePeriod, err := rr.FindAvailablePeriodById(reservation.IDAvailablePeriod.String(), reservation.IDAccommodation.String())
	if err != nil {
		rr.logger.Println("Greška pri dobijanju slobodnog perioda:", err)
		rr.logger.Println(availablePeriod.ToJSON(log.Writer()))
		return err
	}
	if reservation.StartDate.Before(availablePeriod.StartDate) || reservation.EndDate.After(availablePeriod.EndDate) {
		rr.logger.Println("Rezervacija nije unutar odgovarajućeg opsega slobodnog perioda")
		return errors.New("rezervacija nije unutar odgovarajućeg opsega slobodnog perioda")
	}

	existingReservations, err := rr.FindAllReservationsByAvailablePeriod(availablePeriod.ID.String())
	if err != nil {
		rr.logger.Println("Greska pri dobijanju postojecih rezervacija:", err)
		return err
	}

	for _, existingReservation := range existingReservations {
		if (reservation.StartDate.Before(existingReservation.EndDate) || reservation.StartDate.Equal(existingReservation.EndDate)) &&
			(reservation.EndDate.After(existingReservation.StartDate) || reservation.EndDate.Equal(existingReservation.StartDate)) {
			rr.logger.Println("Nova rezervacija se preklapa sa postojecom rezervacijom.")
			return errors.New("nova rezervacija se preklapa sa postojecom rezervacijom")
		}

	}

	calculatedPrice := rr.calculatePrice(availablePeriod.Price, availablePeriod.PricePerGuest, reservation.StartDate, reservation.EndDate, int16(reservation.GuestNumber))
	err = rr.session.Query(
		`INSERT INTO reservations_by_available_period 
		(id, id_accommodation, id_available_period, id_user, start_date, end_date, guest_number, price) 
		VALUES (?, ?, ?, ?, ?, ?, ?, ?)`,
		reservation.ID, reservation.IDAccommodation, reservation.IDAvailablePeriod, reservation.IDUser,
		reservation.StartDate, reservation.EndDate, reservation.GuestNumber, calculatedPrice).Exec()
>>>>>>> 54f28f3b
	if err != nil {
		rr.logger.Println(err)
		return err
	}
	return nil
}

func (rr *ReservationRepo) UpdateAvailablePeriodByAccommodation(availablePeriod *AvailablePeriodByAccommodation) error {
	id := availablePeriod.ID
	accommodationdId := availablePeriod.IDAccommodation
	availablePeriods, err := rr.FindAvailablePeriodsById(id.String(), accommodationdId.String())
	if err != nil {
		rr.logger.Println(err)
		return err
	}

	if len(availablePeriods) != 1 {
		err = errors.New("invalid id")
		return err
	}

	reservations, err := rr.GetReservationsByAvailablePeriod(id.String())
	if err != nil {
		rr.logger.Println(err)
		return err
	}

	if len(reservations) != 0 {
		err = errors.New("cannot change period with reservations")
		return err
	}

	if availablePeriod.Price < 0 {
		err = errors.New("price cannot be negative")
		return err
	}

	if availablePeriod.StartDate.Before(time.Now()) {
		err = errors.New("start date must be in the future")
		return err
	}

	if availablePeriod.StartDate.After(availablePeriod.EndDate) {
		err = errors.New("start date must be before end date")
		return err
	}

	err = rr.session.Query(
		`UPDATE available_periods_by_accommodation 
		SET  end_date = ?, price = ?, price_per_guest = ?, start_date = ? 
		WHERE id = ? AND id_accommodation = ?`,
		availablePeriod.EndDate, availablePeriod.Price, availablePeriod.PricePerGuest,
		availablePeriod.StartDate, availablePeriod.ID, availablePeriod.IDAccommodation).Exec()
	if err != nil {
		rr.logger.Println(err)
		return err
	}

	return nil
}

func (rr *ReservationRepo) FindAvailablePeriodsByAccommodationId(accommodationId string) (AvailablePeriodsByAccommodation, error) {
	scanner := rr.session.Query(`SELECT id, id_accommodation, start_date, end_date, price, price_per_guest 
			FROM available_periods_by_accommodation WHERE id_accommodation = ?`, accommodationId).Iter().Scanner()

	var availablePeriods AvailablePeriodsByAccommodation
	for scanner.Next() {
		var period AvailablePeriodByAccommodation
		err := scanner.Scan(&period.ID, &period.IDAccommodation, &period.StartDate, &period.EndDate, &period.Price, &period.PricePerGuest)
		if err != nil {
			rr.logger.Println(err)
			return nil, err
		}
		availablePeriods = append(availablePeriods, &period)
	}
	if err := scanner.Err(); err != nil {
		rr.logger.Println(err)
		return nil, err
	}
	return availablePeriods, nil
}

func (rr *ReservationRepo) FindAvailablePeriodsById(id, accommodationId string) (AvailablePeriodsByAccommodation, error) {
	scanner := rr.session.Query(`SELECT id, id_accommodation, start_date, end_date, price, price_per_guest 
			FROM available_periods_by_accommodation WHERE id = ? AND id_accommodation = ?`,
		id, accommodationId).Iter().Scanner()

	var avaiablePeriods AvailablePeriodsByAccommodation
	for scanner.Next() {
		var period AvailablePeriodByAccommodation
		err := scanner.Scan(&period.ID, &period.IDAccommodation, &period.StartDate, &period.EndDate, &period.Price, &period.PricePerGuest)
		if err != nil {
			rr.logger.Println(err)
			return nil, err
		}
		avaiablePeriods = append(avaiablePeriods, &period)
	}
	if err := scanner.Err(); err != nil {
		rr.logger.Println(err)
		return nil, err
	}
	return avaiablePeriods, nil
}

func (rr *ReservationRepo) FindAvailablePeriodById(id, accommodationID string) (*AvailablePeriodByAccommodation, error) {
	query := `SELECT id, id_accommodation, start_date, end_date, price, price_per_guest 
              FROM available_periods_by_accommodation 
              WHERE id = ? AND id_accommodation = ? LIMIT 1`

	var period AvailablePeriodByAccommodation
	err := rr.session.Query(query, id, accommodationID).Consistency(gocql.One).Scan(
		&period.ID, &period.IDAccommodation, &period.StartDate, &period.EndDate, &period.Price, &period.PricePerGuest,
	)
	if err != nil {
		rr.logger.Println(err)
		return nil, err
	}
	return &period, nil
}

func (rr *ReservationRepo) FindAllReservationsByAvailablePeriod(periodId string) (Reservations, error) {
	scanner := rr.session.Query(`SELECT id, id_accommodation, id_available_period, id_user, start_date, 
       								    end_date, guest_number, price FROM reservations_by_available_period 
       		                              WHERE id_available_period = ?`, periodId).Iter().Scanner()

	var reservations Reservations
	for scanner.Next() {
		var reservation ReservationByAvailablePeriod
		err := scanner.Scan(&reservation.ID, &reservation.IDAccommodation, &reservation.IDAvailablePeriod, &reservation.IDUser,
			&reservation.StartDate, &reservation.EndDate, &reservation.GuestNumber, &reservation.Price)
		if err != nil {
			rr.logger.Println(err)
			return nil, err
		}
		reservations = append(reservations, &reservation)
	}
	if err := scanner.Err(); err != nil {
		rr.logger.Println(err)
		return nil, err
	}
	return reservations, nil
}

func (rr *ReservationRepo) FindReservationByIdAndAvailablePeriod(id, periodID string) (*ReservationByAvailablePeriod, error) {
	query := `SELECT id, id_accommodation, id_available_period, id_user, start_date, 
               end_date, guest_number, price 
               FROM reservations_by_available_period 
               WHERE id = ? AND id_available_period = ? LIMIT 1`

	var reservation ReservationByAvailablePeriod
	err := rr.session.Query(query, id, periodID).Consistency(gocql.One).Scan(
		&reservation.ID, &reservation.IDAccommodation, &reservation.IDAvailablePeriod, &reservation.IDUser,
		&reservation.StartDate, &reservation.EndDate, &reservation.GuestNumber, &reservation.Price,
	)
	if err != nil {
		rr.logger.Println(err)
		return nil, err
	}
	return &reservation, nil
}

func (rr *ReservationRepo) DeleteReservationByIdAndAvailablePeriodID(id, periodID string) error {
	reservation, err := rr.FindReservationByIdAndAvailablePeriod(id, periodID)
	if err != nil {
		rr.logger.Println(err)
		return err
	}

	// Check if the start date of the reservation has passed
	if time.Now().After(reservation.StartDate) {
		// If the start date has passed, disallow deletion and return an error
		return errors.New("cannot delete reservation after start date has passed")
	}

	query := `DELETE FROM reservations_by_available_period
              WHERE id = ? AND id_available_period = ?`

	if err := rr.session.Query(query, id, periodID).Exec(); err != nil {
		rr.logger.Println(err)
		return err
	}
	return nil
}

func (rr *ReservationRepo) GetDistinctIds(idColumnName string, tableName string) ([]string, error) {
	scanner := rr.session.Query(
		fmt.Sprintf(`SELECT DISTINCT %s FROM %s`, idColumnName, tableName)).Iter().Scanner()
	var ids []string
	for scanner.Next() {
		var id string
		err := scanner.Scan(&id)
		if err != nil {
			rr.logger.Println(err)
			return nil, err
		}
		ids = append(ids, id)
	}
	if err := scanner.Err(); err != nil {
		rr.logger.Println(err)
		return nil, err
	}
	return ids, nil
}

func (rr *ReservationRepo) checkForOverlap(newPeriod AvailablePeriodByAccommodation, accommodationId string) (bool, error) {
	avalablePeriods, err := rr.FindAvailablePeriodsByAccommodationId(accommodationId)
	if err != nil {
		rr.logger.Println(err)
		return true, err
	}

	// Check for overlaps within the reserved periods of the found reservation.
	if len(avalablePeriods) == 0 {
		return false, nil
	}

	for _, existingPeriod := range avalablePeriods {
		var result bool
		if existingPeriod.ID != newPeriod.ID {
			result = rr.isAvailablePeriodOverlap(*existingPeriod, newPeriod)
			if result {
				return true, nil // Overlap found
			}
		}
	}

	return false, nil // No overlap found
}

func (rr *ReservationRepo) isAvailablePeriodOverlap(currentPeriod AvailablePeriodByAccommodation, newPeriod AvailablePeriodByAccommodation) bool {
	if (newPeriod.StartDate.After(currentPeriod.StartDate) && newPeriod.StartDate.Before(currentPeriod.EndDate)) ||
		(newPeriod.EndDate.After(currentPeriod.StartDate) && newPeriod.EndDate.Before(currentPeriod.EndDate)) ||
		(currentPeriod.StartDate.After(newPeriod.StartDate) && currentPeriod.StartDate.Before(newPeriod.EndDate)) ||
		(currentPeriod.EndDate.After(newPeriod.StartDate) && currentPeriod.EndDate.Before(newPeriod.EndDate)) ||
		currentPeriod.EndDate.Equal(newPeriod.EndDate) {
		return true
	}
	return false
}

func (rr *ReservationRepo) calculatePrice(price float64, pricePerGuest bool, startDate, endDate time.Time, numberOfGuest int16) float64 {
	dateDifference := endDate.Sub(startDate)

	daysDifference := float64(dateDifference.Hours() / 24)

	if pricePerGuest {
		return daysDifference * price * float64(numberOfGuest)
	}

	return daysDifference * price
<<<<<<< HEAD
}

func (rr *ReservationRepo) convertObjectIDToUUID(objectID primitive.ObjectID) (gocql.UUID, error) {
	// Konvertujte ObjectID u heksadecimalni string
	hexString := objectID.Hex()

	// Parsirajte heksadecimalni string u gocql.UUID
	uuid, err := gocql.ParseUUID(hexString)
	if err != nil {
		return gocql.UUID{}, err
	}

	return uuid, nil
=======
>>>>>>> 54f28f3b
}<|MERGE_RESOLUTION|>--- conflicted
+++ resolved
@@ -3,9 +3,10 @@
 import (
 	"errors"
 	"fmt"
-	"go.mongodb.org/mongo-driver/bson/primitive"
 	"log"
 	"time"
+
+	"go.mongodb.org/mongo-driver/bson/primitive"
 
 	"github.com/gocql/gocql"
 )
@@ -173,9 +174,8 @@
 }
 
 func (rr *ReservationRepo) InsertReservationByAvailablePeriod(reservation *ReservationByAvailablePeriod) error {
-	// reservationId, _ := gocql.RandomUUID()
-
-<<<<<<< HEAD
+	reservationId, _ := gocql.RandomUUID()
+
 	// Convert primitive.ObjectID to string
 	idAccommodationStr := reservation.IDAccommodation.Hex()
 	idUserStr := reservation.IDUser.Hex()
@@ -185,7 +185,6 @@
 		VALUES (?, ?, ?, ?, ?, ?, ?, ?)`,
 		reservationId, idAccommodationStr, reservation.IDAvailablePeriod, idUserStr,
 		reservation.StartDate, reservation.EndDate, reservation.GuestNumber, reservation.Price).Exec()
-=======
 	// Provera da li je rezervacija unutar odgovarajućeg opsega slobodnog perioda
 	availablePeriod, err := rr.FindAvailablePeriodById(reservation.IDAvailablePeriod.String(), reservation.IDAccommodation.String())
 	if err != nil {
@@ -220,7 +219,6 @@
 		VALUES (?, ?, ?, ?, ?, ?, ?, ?)`,
 		reservation.ID, reservation.IDAccommodation, reservation.IDAvailablePeriod, reservation.IDUser,
 		reservation.StartDate, reservation.EndDate, reservation.GuestNumber, calculatedPrice).Exec()
->>>>>>> 54f28f3b
 	if err != nil {
 		rr.logger.Println(err)
 		return err
@@ -471,7 +469,6 @@
 	}
 
 	return daysDifference * price
-<<<<<<< HEAD
 }
 
 func (rr *ReservationRepo) convertObjectIDToUUID(objectID primitive.ObjectID) (gocql.UUID, error) {
@@ -485,6 +482,4 @@
 	}
 
 	return uuid, nil
-=======
->>>>>>> 54f28f3b
 }