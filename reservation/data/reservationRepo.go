package data

import (
	"errors"
	"fmt"
	"log"
	"time"

	"go.mongodb.org/mongo-driver/bson/primitive"

	"github.com/gocql/gocql"
)

type ReservationRepo struct {
	session *gocql.Session
	logger  *log.Logger
}

// Constructor
func New(logger *log.Logger, session *gocql.Session) (*ReservationRepo, error) {
	return &ReservationRepo{
		session: session,
		logger:  logger,
	}, nil
}

// Disconnect
func (rr *ReservationRepo) CloseSession() {
	rr.session.Close()
}

func (rr *ReservationRepo) CreateTables() error {
	err := rr.session.Query(
		fmt.Sprintf(`CREATE TABLE IF NOT EXISTS %s 
        (id UUID, id_accommodation TEXT, start_date TIMESTAMP, end_date TIMESTAMP, 
        price DOUBLE, price_per_guest BOOLEAN, 
        PRIMARY KEY ((id_accommodation), id)) 
        WITH CLUSTERING ORDER BY (id DESC)`,
			"available_periods_by_accommodation")).Exec()
	if err != nil {
		rr.logger.Println(err)
		return err
	}

	err = rr.session.Query(
		fmt.Sprintf(`CREATE TABLE IF NOT EXISTS %s 
        (id UUID, id_accommodation TEXT, id_available_period UUID, id_user TEXT,
        start_date TIMESTAMP, end_date TIMESTAMP, guest_number INT, price DOUBLE,
        PRIMARY KEY ((id_available_period),  id)) 
        WITH CLUSTERING ORDER BY (id ASC)`,
			"reservations_by_available_period")).Exec()
	if err != nil {
		rr.logger.Println(err)
		return err
	}
	return nil
}

func (rr *ReservationRepo) GetAvailablePeriodsByAccommodation(id string) (AvailablePeriodsByAccommodation, error) {
	scanner := rr.session.Query(`
		SELECT id, id_accommodation, start_date, end_date, price, price_per_guest 
		FROM available_periods_by_accommodation WHERE id_accommodation = ?`,
		id).Iter().Scanner()

	var availablePeriods AvailablePeriodsByAccommodation
	for scanner.Next() {
		var period AvailablePeriodByAccommodation
		var idAccommodation string

		err := scanner.Scan(&period.ID, &idAccommodation, &period.StartDate, &period.EndDate, &period.Price, &period.PricePerGuest)
		if err != nil {
			rr.logger.Println(err)
			return nil, err
		}

		// Convert idAccommodation string to primitive.ObjectID
		objectID, err := primitive.ObjectIDFromHex(idAccommodation)
		if err != nil {
			rr.logger.Println(err)
			return nil, err
		}
		period.IDAccommodation = objectID

		availablePeriods = append(availablePeriods, &period)
	}
	if err := scanner.Err(); err != nil {
		rr.logger.Println(err)
		return nil, err
	}
	return availablePeriods, nil
}

func (rr *ReservationRepo) GetReservationsByAvailablePeriod(idAvailablePeriod string) (Reservations, error) {
	scanner := rr.session.Query(`
		SELECT id, id_accommodation, id_available_period, id_user, start_date, end_date, guest_number, price
		FROM reservations_by_available_period WHERE id_available_period = ?`,
		idAvailablePeriod).Iter().Scanner()

	var reservations Reservations
	for scanner.Next() {
		var reservation ReservationByAvailablePeriod
		var idAccommodationStr, idUserStr string

		err := scanner.Scan(&reservation.ID, &idAccommodationStr, &reservation.IDAvailablePeriod, &idUserStr, &reservation.StartDate, &reservation.EndDate, &reservation.GuestNumber, &reservation.Price)
		if err != nil {
			rr.logger.Println(err)
			return nil, err
		}

		// Convert idAccommodationStr and idUserStr strings to primitive.ObjectID
		idAccommodation, err := primitive.ObjectIDFromHex(idAccommodationStr)
		if err != nil {
			rr.logger.Println(err)
			return nil, err
		}
		reservation.IDAccommodation = idAccommodation

		idUser, err := primitive.ObjectIDFromHex(idUserStr)
		if err != nil {
			rr.logger.Println(err)
			return nil, err
		}
		reservation.IDUser = idUser

		reservations = append(reservations, &reservation)
	}
	if err := scanner.Err(); err != nil {
		rr.logger.Println(err)
		return nil, err
	}
	return reservations, nil
}

func (rr *ReservationRepo) InsertAvailablePeriodByAccommodation(availablePeriod *AvailablePeriodByAccommodation) error {
	var err error
	if availablePeriod.Price < 0 {
		err = errors.New("price cannot be negative")
		return err
	}

	if availablePeriod.StartDate.Before(time.Now()) {
		err = errors.New("start date must be in the future")
		return err
	}

	if availablePeriod.StartDate.After(availablePeriod.EndDate) {
		err = errors.New("start date must be before end date")
		return err
	}

	isOverLap, err := rr.checkForOverlap(*availablePeriod, availablePeriod.IDAccommodation.String())
	if err != nil {
		rr.logger.Println(err)
		return err
	}

	if isOverLap {
		err = errors.New("date overlap")
		return err
	}

	availablePeriodId, _ := gocql.RandomUUID()
	idAccommodation := availablePeriod.IDAccommodation.Hex()
	err = rr.session.Query(
		`INSERT INTO available_periods_by_accommodation (id, id_accommodation, start_date, end_date, price, price_per_guest) 
		VALUES (?, ?, ?, ?, ?, ?)`,
		availablePeriodId, idAccommodation, availablePeriod.StartDate, availablePeriod.EndDate,
		availablePeriod.Price, availablePeriod.PricePerGuest).Exec()
	if err != nil {
		rr.logger.Println(err)
		return err
	}
	return nil
}

func (rr *ReservationRepo) InsertReservationByAvailablePeriod(reservation *ReservationByAvailablePeriod) error {
	// reservationId, _ := gocql.RandomUUID()

<<<<<<< HEAD
	// Convert primitive.ObjectID to string
	idAccommodationStr := reservation.IDAccommodation.Hex()
	idUserStr := reservation.IDUser.Hex()

	err := rr.session.Query(
		`INSERT INTO reservations_by_available_period (id, id_accommodation, id_available_period, id_user, start_date, end_date, guest_number, price) 
		VALUES (?, ?, ?, ?, ?, ?, ?, ?)`,
		reservationId, idAccommodationStr, reservation.IDAvailablePeriod, idUserStr,
		reservation.StartDate, reservation.EndDate, reservation.GuestNumber, reservation.Price).Exec()
<<<<<<< HEAD
=======
=======
>>>>>>> a7225f15
	// Provera da li je rezervacija unutar odgovarajućeg opsega slobodnog perioda
	availablePeriod, err := rr.FindAvailablePeriodById(reservation.IDAvailablePeriod.String(), reservation.IDAccommodation.String())
	if err != nil {
		rr.logger.Println("Greška pri dobijanju slobodnog perioda:", err)
		rr.logger.Println(availablePeriod.ToJSON(log.Writer()))
		return err
	}
	if reservation.StartDate.Before(availablePeriod.StartDate) || reservation.EndDate.After(availablePeriod.EndDate) {
		rr.logger.Println("Rezervacija nije unutar odgovarajućeg opsega slobodnog perioda")
		return errors.New("rezervacija nije unutar odgovarajućeg opsega slobodnog perioda")
	}

	existingReservations, err := rr.FindAllReservationsByAvailablePeriod(availablePeriod.ID.String())
	if err != nil {
		rr.logger.Println("Greska pri dobijanju postojecih rezervacija:", err)
		return err
	}

	for _, existingReservation := range existingReservations {
		if (reservation.StartDate.Before(existingReservation.EndDate) || reservation.StartDate.Equal(existingReservation.EndDate)) &&
			(reservation.EndDate.After(existingReservation.StartDate) || reservation.EndDate.Equal(existingReservation.StartDate)) {
			rr.logger.Println("Nova rezervacija se preklapa sa postojecom rezervacijom.")
			return errors.New("nova rezervacija se preklapa sa postojecom rezervacijom")
		}

	}

	calculatedPrice := rr.calculatePrice(availablePeriod.Price, availablePeriod.PricePerGuest, reservation.StartDate, reservation.EndDate, int16(reservation.GuestNumber))
	err = rr.session.Query(
		`INSERT INTO reservations_by_available_period 
		(id, id_accommodation, id_available_period, id_user, start_date, end_date, guest_number, price) 
		VALUES (?, ?, ?, ?, ?, ?, ?, ?)`,
		reservation.ID, reservation.IDAccommodation, reservation.IDAvailablePeriod, reservation.IDUser,
		reservation.StartDate, reservation.EndDate, reservation.GuestNumber, calculatedPrice).Exec()
<<<<<<< HEAD
>>>>>>> 54f28f3b4a911cd0b8037bcc8b8267ccd167cdc9
=======
>>>>>>> a7225f15
	if err != nil {
		rr.logger.Println(err)
		return err
	}
	return nil
}

func (rr *ReservationRepo) UpdateAvailablePeriodByAccommodation(availablePeriod *AvailablePeriodByAccommodation) error {
	id := availablePeriod.ID
	accommodationdId := availablePeriod.IDAccommodation
	availablePeriods, err := rr.FindAvailablePeriodsById(id.String(), accommodationdId.String())
	if err != nil {
		rr.logger.Println(err)
		return err
	}

	if len(availablePeriods) != 1 {
		err = errors.New("invalid id")
		return err
	}

	reservations, err := rr.GetReservationsByAvailablePeriod(id.String())
	if err != nil {
		rr.logger.Println(err)
		return err
	}

	if len(reservations) != 0 {
		err = errors.New("cannot change period with reservations")
		return err
	}

	if availablePeriod.Price < 0 {
		err = errors.New("price cannot be negative")
		return err
	}

	if availablePeriod.StartDate.Before(time.Now()) {
		err = errors.New("start date must be in the future")
		return err
	}

	if availablePeriod.StartDate.After(availablePeriod.EndDate) {
		err = errors.New("start date must be before end date")
		return err
	}

	err = rr.session.Query(
		`UPDATE available_periods_by_accommodation 
		SET  end_date = ?, price = ?, price_per_guest = ?, start_date = ? 
		WHERE id = ? AND id_accommodation = ?`,
		availablePeriod.EndDate, availablePeriod.Price, availablePeriod.PricePerGuest,
		availablePeriod.StartDate, availablePeriod.ID, availablePeriod.IDAccommodation).Exec()
	if err != nil {
		rr.logger.Println(err)
		return err
	}

	return nil
}

func (rr *ReservationRepo) FindAvailablePeriodsByAccommodationId(accommodationId string) (AvailablePeriodsByAccommodation, error) {
	scanner := rr.session.Query(`SELECT id, id_accommodation, start_date, end_date, price, price_per_guest 
			FROM available_periods_by_accommodation WHERE id_accommodation = ?`, accommodationId).Iter().Scanner()

	var availablePeriods AvailablePeriodsByAccommodation
	for scanner.Next() {
		var period AvailablePeriodByAccommodation
		err := scanner.Scan(&period.ID, &period.IDAccommodation, &period.StartDate, &period.EndDate, &period.Price, &period.PricePerGuest)
		if err != nil {
			rr.logger.Println(err)
			return nil, err
		}
		availablePeriods = append(availablePeriods, &period)
	}
	if err := scanner.Err(); err != nil {
		rr.logger.Println(err)
		return nil, err
	}
	return availablePeriods, nil
}

func (rr *ReservationRepo) FindAvailablePeriodsById(id, accommodationId string) (AvailablePeriodsByAccommodation, error) {
	scanner := rr.session.Query(`SELECT id, id_accommodation, start_date, end_date, price, price_per_guest 
			FROM available_periods_by_accommodation WHERE id = ? AND id_accommodation = ?`,
		id, accommodationId).Iter().Scanner()

	var avaiablePeriods AvailablePeriodsByAccommodation
	for scanner.Next() {
		var period AvailablePeriodByAccommodation
		err := scanner.Scan(&period.ID, &period.IDAccommodation, &period.StartDate, &period.EndDate, &period.Price, &period.PricePerGuest)
		if err != nil {
			rr.logger.Println(err)
			return nil, err
		}
		avaiablePeriods = append(avaiablePeriods, &period)
	}
	if err := scanner.Err(); err != nil {
		rr.logger.Println(err)
		return nil, err
	}
	return avaiablePeriods, nil
}

func (rr *ReservationRepo) FindAvailablePeriodById(id, accommodationID string) (*AvailablePeriodByAccommodation, error) {
	query := `SELECT id, id_accommodation, start_date, end_date, price, price_per_guest 
              FROM available_periods_by_accommodation 
              WHERE id = ? AND id_accommodation = ? LIMIT 1`

	var period AvailablePeriodByAccommodation
	err := rr.session.Query(query, id, accommodationID).Consistency(gocql.One).Scan(
		&period.ID, &period.IDAccommodation, &period.StartDate, &period.EndDate, &period.Price, &period.PricePerGuest,
	)
	if err != nil {
		rr.logger.Println(err)
		return nil, err
	}
	return &period, nil
}

func (rr *ReservationRepo) FindAllReservationsByAvailablePeriod(periodId string) (Reservations, error) {
	scanner := rr.session.Query(`SELECT id, id_accommodation, id_available_period, id_user, start_date, 
       								    end_date, guest_number, price FROM reservations_by_available_period 
       		                              WHERE id_available_period = ?`, periodId).Iter().Scanner()

	var reservations Reservations
	for scanner.Next() {
		var reservation ReservationByAvailablePeriod
		err := scanner.Scan(&reservation.ID, &reservation.IDAccommodation, &reservation.IDAvailablePeriod, &reservation.IDUser,
			&reservation.StartDate, &reservation.EndDate, &reservation.GuestNumber, &reservation.Price)
		if err != nil {
			rr.logger.Println(err)
			return nil, err
		}
		reservations = append(reservations, &reservation)
	}
	if err := scanner.Err(); err != nil {
		rr.logger.Println(err)
		return nil, err
	}
	return reservations, nil
}

func (rr *ReservationRepo) FindReservationByIdAndAvailablePeriod(id, periodID string) (*ReservationByAvailablePeriod, error) {
	query := `SELECT id, id_accommodation, id_available_period, id_user, start_date, 
               end_date, guest_number, price 
               FROM reservations_by_available_period 
               WHERE id = ? AND id_available_period = ? LIMIT 1`

	var reservation ReservationByAvailablePeriod
	err := rr.session.Query(query, id, periodID).Consistency(gocql.One).Scan(
		&reservation.ID, &reservation.IDAccommodation, &reservation.IDAvailablePeriod, &reservation.IDUser,
		&reservation.StartDate, &reservation.EndDate, &reservation.GuestNumber, &reservation.Price,
	)
	if err != nil {
		rr.logger.Println(err)
		return nil, err
	}
	return &reservation, nil
}

func (rr *ReservationRepo) DeleteReservationByIdAndAvailablePeriodID(id, periodID string) error {
	reservation, err := rr.FindReservationByIdAndAvailablePeriod(id, periodID)
	if err != nil {
		rr.logger.Println(err)
		return err
	}

	// Check if the start date of the reservation has passed
	if time.Now().After(reservation.StartDate) {
		// If the start date has passed, disallow deletion and return an error
		return errors.New("cannot delete reservation after start date has passed")
	}

	query := `DELETE FROM reservations_by_available_period
              WHERE id = ? AND id_available_period = ?`

	if err := rr.session.Query(query, id, periodID).Exec(); err != nil {
		rr.logger.Println(err)
		return err
	}
	return nil
}

func (rr *ReservationRepo) GetDistinctIds(idColumnName string, tableName string) ([]string, error) {
	scanner := rr.session.Query(
		fmt.Sprintf(`SELECT DISTINCT %s FROM %s`, idColumnName, tableName)).Iter().Scanner()
	var ids []string
	for scanner.Next() {
		var id string
		err := scanner.Scan(&id)
		if err != nil {
			rr.logger.Println(err)
			return nil, err
		}
		ids = append(ids, id)
	}
	if err := scanner.Err(); err != nil {
		rr.logger.Println(err)
		return nil, err
	}
	return ids, nil
}

func (rr *ReservationRepo) checkForOverlap(newPeriod AvailablePeriodByAccommodation, accommodationId string) (bool, error) {
	avalablePeriods, err := rr.FindAvailablePeriodsByAccommodationId(accommodationId)
	if err != nil {
		rr.logger.Println(err)
		return true, err
	}

	// Check for overlaps within the reserved periods of the found reservation.
	if len(avalablePeriods) == 0 {
		return false, nil
	}

	for _, existingPeriod := range avalablePeriods {
		var result bool
		if existingPeriod.ID != newPeriod.ID {
			result = rr.isAvailablePeriodOverlap(*existingPeriod, newPeriod)
			if result {
				return true, nil // Overlap found
			}
		}
	}

	return false, nil // No overlap found
}

func (rr *ReservationRepo) isAvailablePeriodOverlap(currentPeriod AvailablePeriodByAccommodation, newPeriod AvailablePeriodByAccommodation) bool {
	if (newPeriod.StartDate.After(currentPeriod.StartDate) && newPeriod.StartDate.Before(currentPeriod.EndDate)) ||
		(newPeriod.EndDate.After(currentPeriod.StartDate) && newPeriod.EndDate.Before(currentPeriod.EndDate)) ||
		(currentPeriod.StartDate.After(newPeriod.StartDate) && currentPeriod.StartDate.Before(newPeriod.EndDate)) ||
		(currentPeriod.EndDate.After(newPeriod.StartDate) && currentPeriod.EndDate.Before(newPeriod.EndDate)) ||
		currentPeriod.EndDate.Equal(newPeriod.EndDate) {
		return true
	}
	return false
}

func (rr *ReservationRepo) calculatePrice(price float64, pricePerGuest bool, startDate, endDate time.Time, numberOfGuest int16) float64 {
	dateDifference := endDate.Sub(startDate)

	daysDifference := float64(dateDifference.Hours() / 24)

	if pricePerGuest {
		return daysDifference * price * float64(numberOfGuest)
	}

	return daysDifference * price
}
<<<<<<< HEAD

func (rr *ReservationRepo) convertObjectIDToUUID(objectID primitive.ObjectID) (gocql.UUID, error) {
	// Konvertujte ObjectID u heksadecimalni string
	hexString := objectID.Hex()

	// Parsirajte heksadecimalni string u gocql.UUID
	uuid, err := gocql.ParseUUID(hexString)
	if err != nil {
		return gocql.UUID{}, err
	}

	return uuid, nil
}
=======
>>>>>>> 54f28f3b4a911cd0b8037bcc8b8267ccd167cdc9<|MERGE_RESOLUTION|>--- conflicted
+++ resolved
@@ -174,9 +174,8 @@
 }
 
 func (rr *ReservationRepo) InsertReservationByAvailablePeriod(reservation *ReservationByAvailablePeriod) error {
-	// reservationId, _ := gocql.RandomUUID()
-
-<<<<<<< HEAD
+	reservationId, _ := gocql.RandomUUID()
+	
 	// Convert primitive.ObjectID to string
 	idAccommodationStr := reservation.IDAccommodation.Hex()
 	idUserStr := reservation.IDUser.Hex()
@@ -186,10 +185,6 @@
 		VALUES (?, ?, ?, ?, ?, ?, ?, ?)`,
 		reservationId, idAccommodationStr, reservation.IDAvailablePeriod, idUserStr,
 		reservation.StartDate, reservation.EndDate, reservation.GuestNumber, reservation.Price).Exec()
-<<<<<<< HEAD
-=======
-=======
->>>>>>> a7225f15
 	// Provera da li je rezervacija unutar odgovarajućeg opsega slobodnog perioda
 	availablePeriod, err := rr.FindAvailablePeriodById(reservation.IDAvailablePeriod.String(), reservation.IDAccommodation.String())
 	if err != nil {
@@ -224,10 +219,6 @@
 		VALUES (?, ?, ?, ?, ?, ?, ?, ?)`,
 		reservation.ID, reservation.IDAccommodation, reservation.IDAvailablePeriod, reservation.IDUser,
 		reservation.StartDate, reservation.EndDate, reservation.GuestNumber, calculatedPrice).Exec()
-<<<<<<< HEAD
->>>>>>> 54f28f3b4a911cd0b8037bcc8b8267ccd167cdc9
-=======
->>>>>>> a7225f15
 	if err != nil {
 		rr.logger.Println(err)
 		return err
@@ -479,7 +470,6 @@
 
 	return daysDifference * price
 }
-<<<<<<< HEAD
 
 func (rr *ReservationRepo) convertObjectIDToUUID(objectID primitive.ObjectID) (gocql.UUID, error) {
 	// Konvertujte ObjectID u heksadecimalni string
@@ -492,6 +482,4 @@
 	}
 
 	return uuid, nil
-}
-=======
->>>>>>> 54f28f3b4a911cd0b8037bcc8b8267ccd167cdc9+}