--- conflicted
+++ resolved
@@ -7,17 +7,9 @@
 	"go.mongodb.org/mongo-driver/bson/primitive"
 )
 
-<<<<<<< HEAD
-type Role string
-
-const (
-	Host  Role = "HOST"
-	Guest Role = "GUEST"
-=======
 const (
 	Host  string = "HOST"
 	Guest string = "GUEST"
->>>>>>> e885529e
 )
 
 type NewUser struct {
@@ -27,11 +19,7 @@
 	LastName  string             `bson:"lastName" json:"lastName"`
 	Email     string             `bson:"email" json:"email"`
 	Address   string             `bson:"address" json:"address"`
-<<<<<<< HEAD
-	Role      Role               `bson:"role" json:"role"`
-=======
-	Role      string               `bson:"role" json:"role"`
->>>>>>> e885529e
+	Role      string             `bson:"role" json:"role"`
 }
 
 func (nu *NewUser) ToJSON(w io.Writer) error {
