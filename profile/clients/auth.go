--- conflicted
+++ resolved
@@ -68,11 +68,6 @@
 	return true, nil
 }
 
-<<<<<<< HEAD
-// Delete user in auth service.
-// Returns error if it fails
-func (c AuthClient) DeleteUserInAuthService(ctx context.Context, username string) (interface{}, error) {
-=======
 func (c AuthClient) PassEmailToAuthService(ctx context.Context, oldEmail, email string) (interface{}, error) {
 	reqBody := map[string]string{"email": email}
 	requestBody, err := json.Marshal(reqBody)
@@ -81,7 +76,6 @@
 		return nil, err
 	}
 
->>>>>>> aba02715
 	var timeout time.Duration
 	deadline, reqHasDeadline := ctx.Deadline()
 	if reqHasDeadline {
@@ -89,32 +83,52 @@
 	}
 
 	cbResp, err := c.cb.Execute(func() (interface{}, error) {
-<<<<<<< HEAD
-		req, err := http.NewRequestWithContext(ctx, http.MethodDelete,
-			c.address+"/delete/"+username, nil)
-=======
 		req, err := http.NewRequestWithContext(ctx, http.MethodPut,
 			c.address+"/update-email"+"/"+oldEmail+"/"+email, bytes.NewBuffer(requestBody))
->>>>>>> aba02715
 		if err != nil {
 			return nil, err
 		}
 		return c.client.Do(req)
 	})
 	if err != nil {
-<<<<<<< HEAD
+		return nil, handleHttpReqErr(err, c.address, http.MethodPut, timeout)
+	}
+
+	resp := cbResp.(*http.Response)
+	if resp.StatusCode != http.StatusOK {
+		return nil, domain.ErrResp{
+			URL:        resp.Request.URL.String(),
+			Method:     resp.Request.Method,
+			StatusCode: resp.StatusCode,
+		}
+	}
+
+	return true, nil
+}
+
+// Delete user in auth service.
+// Returns error if it fails
+func (c AuthClient) DeleteUserInAuthService(ctx context.Context, username string) (interface{}, error) {
+	var timeout time.Duration
+	deadline, reqHasDeadline := ctx.Deadline()
+	if reqHasDeadline {
+		timeout = time.Until(deadline)
+	}
+
+	cbResp, err := c.cb.Execute(func() (interface{}, error) {
+		req, err := http.NewRequestWithContext(ctx, http.MethodDelete,
+			c.address+"/delete/"+username, nil)
+		if err != nil {
+			return nil, err
+		}
+		return c.client.Do(req)
+	})
+	if err != nil {
 		handleHttpReqErr(err, c.address, http.MethodDelete, timeout)
 	}
 
 	resp := cbResp.(*http.Response)
 	if resp.StatusCode != http.StatusNoContent {
-=======
-		return nil, handleHttpReqErr(err, c.address, http.MethodPut, timeout)
-	}
-
-	resp := cbResp.(*http.Response)
-	if resp.StatusCode != http.StatusOK {
->>>>>>> aba02715
 		return nil, domain.ErrResp{
 			URL:        resp.Request.URL.String(),
 			Method:     resp.Request.Method,
