--- conflicted
+++ resolved
@@ -38,15 +38,8 @@
       .subscribe(response => {
         console.log('Period created successfully:', response);
         this.toastr.success('Available period created successfully');
-<<<<<<< HEAD
         this.formData = { ID: '', IDAccommodation: '', IDUser:'',StartDate: '', EndDate: '', Price: 0, PricePerGuest: false };
-        this.router.navigateByUrl('/availablePeriods').then(() => {
-          window.location.reload();
-        });
-=======
-        this.formData = { ID: '', IDAccommodation: '', StartDate: '', EndDate: '', Price: 0, PricePerGuest: false };
         this.router.navigateByUrl('');
->>>>>>> 7a3b9e34
       }, error => {
         console.error('Error creating available period:', error);
         if (error instanceof HttpErrorResponse) {
