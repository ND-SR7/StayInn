--- conflicted
+++ resolved
@@ -46,7 +46,6 @@
   text-align: r;
 }
 
-<<<<<<< HEAD
 .container-main {
   text-align: center; 
   padding: 0 20px;
@@ -93,8 +92,7 @@
 
 .card-location {
   margin-bottom: 10px;
-=======
+}
 #btnDelete {
   background-color: red;
->>>>>>> 1ca995be
 }