import { NgModule } from '@angular/core';
import { BrowserModule } from '@angular/platform-browser';
import { FormsModule, ReactiveFormsModule } from '@angular/forms';
import { AppRoutingModule } from './app-routing.module';
import { AppComponent } from './app.component';
import { EntryComponent } from './entry/entry.component';
import { HttpClientModule } from '@angular/common/http';
import { LoginComponent } from './login/login.component';
import { RegisterComponent } from './register/register.component';
import { HeaderComponent } from './header/header.component';
import { AccommodationsComponent } from './accommodations/accommodations.component';
import { FooterComponent } from './footer/footer.component';
<<<<<<< HEAD
import { AddAvailablePeriodTemplateComponent } from './reservations/add-available-period-template/add-available-period-template.component';
import { DatePipe } from '@angular/common';
=======
import { RECAPTCHA_V3_SITE_KEY, RecaptchaV3Module } from 'ng-recaptcha';
import { environment } from 'src/environments/environment';
>>>>>>> feea0fe7

@NgModule({
  declarations: [
    AppComponent,
    EntryComponent,
    LoginComponent,
    RegisterComponent,
    HeaderComponent,
    AccommodationsComponent,
    FooterComponent,
    AddAvailablePeriodTemplateComponent
  ],
  imports: [
    BrowserModule,
    AppRoutingModule,
    HttpClientModule,
    FormsModule,
    ReactiveFormsModule,
    RecaptchaV3Module,
  ],
  providers: [
    {
      provide: RECAPTCHA_V3_SITE_KEY,
      useValue: '6LeTihYpAAAAAAv9D98iix0zlwb9OQt7TmgOswwT',
    },
  ],
<<<<<<< HEAD
  providers: [DatePipe],
=======
>>>>>>> feea0fe7
  bootstrap: [AppComponent]
})
export class AppModule { }<|MERGE_RESOLUTION|>--- conflicted
+++ resolved
@@ -10,13 +10,10 @@
 import { HeaderComponent } from './header/header.component';
 import { AccommodationsComponent } from './accommodations/accommodations.component';
 import { FooterComponent } from './footer/footer.component';
-<<<<<<< HEAD
 import { AddAvailablePeriodTemplateComponent } from './reservations/add-available-period-template/add-available-period-template.component';
 import { DatePipe } from '@angular/common';
-=======
 import { RECAPTCHA_V3_SITE_KEY, RecaptchaV3Module } from 'ng-recaptcha';
 import { environment } from 'src/environments/environment';
->>>>>>> feea0fe7
 
 @NgModule({
   declarations: [
@@ -42,11 +39,8 @@
       provide: RECAPTCHA_V3_SITE_KEY,
       useValue: '6LeTihYpAAAAAAv9D98iix0zlwb9OQt7TmgOswwT',
     },
+    DatePipe
   ],
-<<<<<<< HEAD
-  providers: [DatePipe],
-=======
->>>>>>> feea0fe7
   bootstrap: [AppComponent]
 })
 export class AppModule { }