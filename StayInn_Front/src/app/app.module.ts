import { NgModule } from '@angular/core';
import { BrowserModule } from '@angular/platform-browser';
import { BrowserAnimationsModule } from '@angular/platform-browser/animations';
import { ToastrModule } from 'ngx-toastr';
import { FormsModule, ReactiveFormsModule } from '@angular/forms';
import { AppRoutingModule } from './app-routing.module';
import { AppComponent } from './app.component';
import { EntryComponent } from './entry/entry.component';
import { HTTP_INTERCEPTORS, HttpClientModule } from '@angular/common/http';
import { LoginComponent } from './login/login.component';
import { RegisterComponent } from './register/register.component';
import { HeaderComponent } from './header/header.component';
import { AccommodationsComponent } from './accommodations/accommodations.component';
import { FooterComponent } from './footer/footer.component';
import { AddAvailablePeriodTemplateComponent } from './reservations/add-available-period-template/add-available-period-template.component';
import { DatePipe } from '@angular/common';
import { AvailablePeriodsComponent } from './reservations/available-periods/available-periods.component';
import { AddReservationComponent } from './reservations/add-resevation/add-reservation.component';
import { ReservationsComponent } from './reservations/reservations/reservations.component';
import { RECAPTCHA_V3_SITE_KEY, RecaptchaV3Module } from 'ng-recaptcha';
import { environment } from 'src/environments/environment';
import { TimestampInterceptor } from './interceptors/timestamp.interceptor';
import { JwtHelperService, JWT_OPTIONS } from '@auth0/angular-jwt';
import { AuthGuardService } from './services/auth-guard.service';
import { RoleGuardService } from './services/role-guard.service';
import { UnauthorizedComponent } from './unauthorized/unauthorized.component';
<<<<<<< HEAD
=======
import { ProfileDetailsComponent } from './profile-details/profile-details.component';
import { ChangePasswordComponent } from './change-password/change-password.component';
>>>>>>> e885529e

@NgModule({
  declarations: [
    AppComponent,
    EntryComponent,
    LoginComponent,
    RegisterComponent,
    HeaderComponent,
    AccommodationsComponent,
    FooterComponent,
    AddAvailablePeriodTemplateComponent,
    AvailablePeriodsComponent,
    AddReservationComponent,
    ReservationsComponent,
    UnauthorizedComponent,
    ChangePasswordComponent,
    ProfileDetailsComponent

  ],
  imports: [
    BrowserModule,
    BrowserAnimationsModule,
    AppRoutingModule,
    HttpClientModule,
    FormsModule,
    ReactiveFormsModule,
    RecaptchaV3Module,
    ToastrModule.forRoot({
      closeButton: true,
      timeOut: 4000,
      extendedTimeOut: 500,
      preventDuplicates: true,
      countDuplicates: true,
      resetTimeoutOnDuplicate: true
    })
  ],
  providers: [
    {
      provide: RECAPTCHA_V3_SITE_KEY,
      useValue: environment.recaptcha.siteKey,
    },
    DatePipe,
    {
      provide: HTTP_INTERCEPTORS,
      useClass: TimestampInterceptor,
      multi: true,
    },
    JwtHelperService,
    { provide: JWT_OPTIONS, useValue: JWT_OPTIONS },
    AuthGuardService,
    RoleGuardService,
  ],
  bootstrap: [AppComponent]
})
export class AppModule { }<|MERGE_RESOLUTION|>--- conflicted
+++ resolved
@@ -24,11 +24,8 @@
 import { AuthGuardService } from './services/auth-guard.service';
 import { RoleGuardService } from './services/role-guard.service';
 import { UnauthorizedComponent } from './unauthorized/unauthorized.component';
-<<<<<<< HEAD
-=======
 import { ProfileDetailsComponent } from './profile-details/profile-details.component';
 import { ChangePasswordComponent } from './change-password/change-password.component';
->>>>>>> e885529e
 
 @NgModule({
   declarations: [
@@ -46,7 +43,6 @@
     UnauthorizedComponent,
     ChangePasswordComponent,
     ProfileDetailsComponent
-
   ],
   imports: [
     BrowserModule,
