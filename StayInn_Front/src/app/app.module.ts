import { NgModule } from '@angular/core';
import { BrowserModule } from '@angular/platform-browser';
import { BrowserAnimationsModule } from '@angular/platform-browser/animations';
import { ToastrModule } from 'ngx-toastr';
import { FormsModule, ReactiveFormsModule } from '@angular/forms';
import { AppRoutingModule } from './app-routing.module';
import { AppComponent } from './app.component';
import { EntryComponent } from './entry/entry.component';
import { HTTP_INTERCEPTORS, HttpClientModule } from '@angular/common/http';
import { LoginComponent } from './login/login.component';
import { RegisterComponent } from './register/register.component';
import { HeaderComponent } from './header/header.component';
import { AccommodationsComponent } from './accommodations/accommodations.component';
import { FooterComponent } from './footer/footer.component';
import { AddAvailablePeriodTemplateComponent } from './reservations/add-available-period-template/add-available-period-template.component';
import { DatePipe } from '@angular/common';
import { AvailablePeriodsComponent } from './reservations/available-periods/available-periods.component';
import { AddReservationComponent } from './reservations/add-resevation/add-reservation.component';
import { ReservationsComponent } from './reservations/reservations/reservations.component';
import { RECAPTCHA_V3_SITE_KEY, RecaptchaV3Module } from 'ng-recaptcha';
import { environment } from 'src/environments/environment';
<<<<<<< HEAD
import { TimestampInterceptor } from './interceptors/timestamp.interceptor';
=======
import { JwtHelperService, JWT_OPTIONS } from '@auth0/angular-jwt';
import { AuthGuardService } from './services/auth-guard.service';
import { RoleGuardService } from './services/role-guard.service';
import { UnauthorizedComponent } from './unauthorized/unauthorized.component';

>>>>>>> 07115d67

@NgModule({
  declarations: [
    AppComponent,
    EntryComponent,
    LoginComponent,
    RegisterComponent,
    HeaderComponent,
    AccommodationsComponent,
    FooterComponent,
    AddAvailablePeriodTemplateComponent,
    AvailablePeriodsComponent,
    AddReservationComponent,
    ReservationsComponent,
    UnauthorizedComponent,

  ],
  imports: [
    BrowserModule,
    BrowserAnimationsModule,
    AppRoutingModule,
    HttpClientModule,
    FormsModule,
    ReactiveFormsModule,
    RecaptchaV3Module,
    ToastrModule.forRoot({
      closeButton: true,
      timeOut: 4000,
      extendedTimeOut: 500,
      preventDuplicates: true,
      countDuplicates: true,
      resetTimeoutOnDuplicate: true
    })
  ],
  providers: [
    {
      provide: RECAPTCHA_V3_SITE_KEY,
      useValue: environment.recaptcha.siteKey,
    },
    DatePipe,
<<<<<<< HEAD
    {
      provide: HTTP_INTERCEPTORS,
      useClass: TimestampInterceptor,
      multi: true,
    },
=======
    JwtHelperService,
    { provide: JWT_OPTIONS, useValue: JWT_OPTIONS },
    AuthGuardService,
    RoleGuardService,
>>>>>>> 07115d67
  ],
  bootstrap: [AppComponent]
})
export class AppModule { }<|MERGE_RESOLUTION|>--- conflicted
+++ resolved
@@ -19,15 +19,11 @@
 import { ReservationsComponent } from './reservations/reservations/reservations.component';
 import { RECAPTCHA_V3_SITE_KEY, RecaptchaV3Module } from 'ng-recaptcha';
 import { environment } from 'src/environments/environment';
-<<<<<<< HEAD
 import { TimestampInterceptor } from './interceptors/timestamp.interceptor';
-=======
 import { JwtHelperService, JWT_OPTIONS } from '@auth0/angular-jwt';
 import { AuthGuardService } from './services/auth-guard.service';
 import { RoleGuardService } from './services/role-guard.service';
 import { UnauthorizedComponent } from './unauthorized/unauthorized.component';
-
->>>>>>> 07115d67
 
 @NgModule({
   declarations: [
@@ -68,18 +64,15 @@
       useValue: environment.recaptcha.siteKey,
     },
     DatePipe,
-<<<<<<< HEAD
     {
       provide: HTTP_INTERCEPTORS,
       useClass: TimestampInterceptor,
       multi: true,
     },
-=======
     JwtHelperService,
     { provide: JWT_OPTIONS, useValue: JWT_OPTIONS },
     AuthGuardService,
     RoleGuardService,
->>>>>>> 07115d67
   ],
   bootstrap: [AppComponent]
 })
