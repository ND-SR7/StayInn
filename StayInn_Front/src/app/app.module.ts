import { NgModule } from '@angular/core';
import { BrowserModule } from '@angular/platform-browser';
import { BrowserAnimationsModule } from '@angular/platform-browser/animations';
import { ToastrModule } from 'ngx-toastr';
import { FormsModule, ReactiveFormsModule } from '@angular/forms';
import { AppRoutingModule } from './app-routing.module';
import { AppComponent } from './app.component';
import { EntryComponent } from './entry/entry.component';
import { HTTP_INTERCEPTORS, HttpClientModule } from '@angular/common/http';
import { LoginComponent } from './login/login.component';
import { RegisterComponent } from './register/register.component';
import { HeaderComponent } from './header/header.component';
import { AccommodationsComponent } from './accommodations/accommodations.component';
import { FooterComponent } from './footer/footer.component';
import { AddAvailablePeriodTemplateComponent } from './reservations/add-available-period-template/add-available-period-template.component';
import { DatePipe } from '@angular/common';
import { AvailablePeriodsComponent } from './reservations/available-periods/available-periods.component';
import { AddReservationComponent } from './reservations/add-resevation/add-reservation.component';
import { ReservationsComponent } from './reservations/reservations/reservations.component';
import { RECAPTCHA_V3_SITE_KEY, RecaptchaV3Module } from 'ng-recaptcha';
import { environment } from 'src/environments/environment';
import { TimestampInterceptor } from './interceptors/timestamp.interceptor';
import { JwtHelperService, JWT_OPTIONS } from '@auth0/angular-jwt';
import { AuthGuardService } from './services/auth-guard.service';
import { RoleGuardService } from './services/role-guard.service';
import { UnauthorizedComponent } from './unauthorized/unauthorized.component';
<<<<<<< HEAD
import { ProfileDetailsComponent } from './profile-details/profile-details.component';
=======
>>>>>>> 04401843
import { ChangePasswordComponent } from './change-password/change-password.component';
import { ResetPasswordComponent } from './reset-password/reset-password.component';
import { ForgetPasswordComponent } from './forget-password/forget-password.component';

@NgModule({
  declarations: [
    AppComponent,
    EntryComponent,
    LoginComponent,
    RegisterComponent,
    HeaderComponent,
    AccommodationsComponent,
    FooterComponent,
    AddAvailablePeriodTemplateComponent,
    AvailablePeriodsComponent,
    AddReservationComponent,
    ReservationsComponent,
    UnauthorizedComponent,
    ChangePasswordComponent,
<<<<<<< HEAD
    ProfileDetailsComponent
=======
    ResetPasswordComponent,
    ForgetPasswordComponent,

>>>>>>> 04401843
  ],
  imports: [
    BrowserModule,
    BrowserAnimationsModule,
    AppRoutingModule,
    HttpClientModule,
    FormsModule,
    ReactiveFormsModule,
    RecaptchaV3Module,
    ToastrModule.forRoot({
      closeButton: true,
      timeOut: 4000,
      extendedTimeOut: 500,
      preventDuplicates: true,
      countDuplicates: true,
      resetTimeoutOnDuplicate: true
    })
  ],
  providers: [
    {
      provide: RECAPTCHA_V3_SITE_KEY,
      useValue: environment.recaptcha.siteKey,
    },
    DatePipe,
    {
      provide: HTTP_INTERCEPTORS,
      useClass: TimestampInterceptor,
      multi: true,
    },
    JwtHelperService,
    { provide: JWT_OPTIONS, useValue: JWT_OPTIONS },
    AuthGuardService,
    RoleGuardService,
  ],
  bootstrap: [AppComponent]
})
export class AppModule { }<|MERGE_RESOLUTION|>--- conflicted
+++ resolved
@@ -24,10 +24,7 @@
 import { AuthGuardService } from './services/auth-guard.service';
 import { RoleGuardService } from './services/role-guard.service';
 import { UnauthorizedComponent } from './unauthorized/unauthorized.component';
-<<<<<<< HEAD
 import { ProfileDetailsComponent } from './profile-details/profile-details.component';
-=======
->>>>>>> 04401843
 import { ChangePasswordComponent } from './change-password/change-password.component';
 import { ResetPasswordComponent } from './reset-password/reset-password.component';
 import { ForgetPasswordComponent } from './forget-password/forget-password.component';
@@ -47,13 +44,9 @@
     ReservationsComponent,
     UnauthorizedComponent,
     ChangePasswordComponent,
-<<<<<<< HEAD
-    ProfileDetailsComponent
-=======
+    ProfileDetailsComponent,
     ResetPasswordComponent,
     ForgetPasswordComponent,
-
->>>>>>> 04401843
   ],
   imports: [
     BrowserModule,
