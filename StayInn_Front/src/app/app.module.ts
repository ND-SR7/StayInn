import { NgModule } from '@angular/core';
import { BrowserModule } from '@angular/platform-browser';
import { FormsModule, ReactiveFormsModule } from '@angular/forms';
import { AppRoutingModule } from './app-routing.module';
import { AppComponent } from './app.component';
import { EntryComponent } from './entry/entry.component';
import { HttpClientModule } from '@angular/common/http';
import { LoginComponent } from './login/login.component';
import { RegisterComponent } from './register/register.component';
import { HeaderComponent } from './header/header.component';
import { AccommodationsComponent } from './accommodations/accommodations.component';
import { FooterComponent } from './footer/footer.component';
import { AddAvailablePeriodTemplateComponent } from './reservations/add-available-period-template/add-available-period-template.component';
import { DatePipe } from '@angular/common';
<<<<<<< HEAD
import { AvailablePeriodsComponent } from './reservations/available-periods/available-periods.component';
import { AddReservationComponent } from './reservations/add-resevation/add-reservation.component';
import { ReservationsComponent } from './reservations/reservations/reservations.component';
=======
import { RECAPTCHA_V3_SITE_KEY, RecaptchaV3Module } from 'ng-recaptcha';
import { environment } from 'src/environments/environment';
>>>>>>> 54f28f3b

@NgModule({
  declarations: [
    AppComponent,
    EntryComponent,
    LoginComponent,
    RegisterComponent,
    HeaderComponent,
    AccommodationsComponent,
    FooterComponent,
    AddAvailablePeriodTemplateComponent,
    AvailablePeriodsComponent,
    AvailablePeriodsComponent,
    AddReservationComponent,
    ReservationsComponent,
    ReservationsComponent
  ],
  imports: [
    BrowserModule,
    AppRoutingModule,
    HttpClientModule,
    FormsModule,
    ReactiveFormsModule,
    RecaptchaV3Module,
  ],
  providers: [
    {
      provide: RECAPTCHA_V3_SITE_KEY,
      useValue: '6LeTihYpAAAAAAv9D98iix0zlwb9OQt7TmgOswwT',
    },
    DatePipe
  ],
  bootstrap: [AppComponent]
})
export class AppModule { }<|MERGE_RESOLUTION|>--- conflicted
+++ resolved
@@ -12,14 +12,11 @@
 import { FooterComponent } from './footer/footer.component';
 import { AddAvailablePeriodTemplateComponent } from './reservations/add-available-period-template/add-available-period-template.component';
 import { DatePipe } from '@angular/common';
-<<<<<<< HEAD
 import { AvailablePeriodsComponent } from './reservations/available-periods/available-periods.component';
 import { AddReservationComponent } from './reservations/add-resevation/add-reservation.component';
 import { ReservationsComponent } from './reservations/reservations/reservations.component';
-=======
 import { RECAPTCHA_V3_SITE_KEY, RecaptchaV3Module } from 'ng-recaptcha';
 import { environment } from 'src/environments/environment';
->>>>>>> 54f28f3b
 
 @NgModule({
   declarations: [
@@ -32,10 +29,9 @@
     FooterComponent,
     AddAvailablePeriodTemplateComponent,
     AvailablePeriodsComponent,
-    AvailablePeriodsComponent,
     AddReservationComponent,
     ReservationsComponent,
-    ReservationsComponent
+
   ],
   imports: [
     BrowserModule,
