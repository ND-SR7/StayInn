--- conflicted
+++ resolved
@@ -14,9 +14,6 @@
 
   constructor(private http: HttpClient) {}
 
-<<<<<<< HEAD
-  //used for rating accommodation
-=======
   getNotifications(username: string): Observable<Notification[]> {
     const token = localStorage.getItem('token');
     const headers = new HttpHeaders({
@@ -27,7 +24,6 @@
     return this.http.get<Notification[]>(this.baseUrl + '/' + username, { headers });
   }
 
->>>>>>> 3ca5e989
   addRatingAccommodation(ratingAccommodation: any): Observable<HttpResponse<any>> {
     const token = localStorage.getItem('token');
     const headers = new HttpHeaders({
