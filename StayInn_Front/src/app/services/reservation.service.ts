--- conflicted
+++ resolved
@@ -74,15 +74,6 @@
     return this.http.patch(this.baseUrl + '/period', JSON.stringify(periodData), { headers });
   }
 
-<<<<<<< HEAD
-  deleteReservation(idPeriod: string , idReservations : string){
-    let jwtToken = localStorage.getItem('token');
-    let headers = new HttpHeaders({
-      'Content-Type': 'application/json',
-      'Authorization': `Bearer ${jwtToken}`
-    });
-    return this.http.delete(this.baseUrl + `/${idPeriod}/${idReservations}`, {headers : headers});
-=======
   deleteReservation(idPeriod: string , idReservations : string) {
     const token = localStorage.getItem('token');
     const headers = new HttpHeaders({
@@ -91,7 +82,6 @@
     });
 
     return this.http.delete(this.baseUrl + `/${idPeriod}/${idReservations}`, { headers });
->>>>>>> 7a3b9e34
   }
 
   sendAvailablePeriod(data: AvailablePeriodByAccommodation) {
