--- conflicted
+++ resolved
@@ -48,23 +48,24 @@
     return this.http.get<ReservationByAvailablePeriod[]>(`${this.baseUrl}/${id}/reservations`, { headers });
   }
 
-<<<<<<< HEAD
   getReservationByUser(username: string): Observable<ReservationByAvailablePeriod[]> {
     const token = localStorage.getItem('token');
-=======
-  getReservationByUserExp(): Observable<ReservationByAvailablePeriod[]> {
-    const token = localStorage.getItem('token')
->>>>>>> 1ca995be
     const headers = new HttpHeaders({
       'Content-Type': 'application/json',
       'Authorization': `Bearer ${token}`
     });
 
-<<<<<<< HEAD
     return this.http.get<ReservationByAvailablePeriod[]>(`${this.baseUrl}/user/${username}/reservations`, { headers });
-=======
+  }
+
+  getReservationByUserExp(): Observable<ReservationByAvailablePeriod[]> {
+    const token = localStorage.getItem('token')
+    const headers = new HttpHeaders({
+      'Content-Type': 'application/json',
+      'Authorization': `Bearer ${token}`
+    });
+
     return this.http.get<ReservationByAvailablePeriod[]>(`${this.baseUrl}/expired`, { headers });
->>>>>>> 1ca995be
   }
 
   createReservationByAccommodation(reservationData: ReservationByAvailablePeriod): Observable<any> {
