import { Component } from '@angular/core';
import { FormBuilder, FormGroup, Validators } from '@angular/forms';
import { Router } from '@angular/router';
import { User } from '../model/user';
import { AuthService } from '../services/auth.service';
import { environment } from 'src/environments/environment';
import { ReCaptchaV3Service } from 'ng-recaptcha';
import { ToastrService } from 'ngx-toastr';

@Component({
  selector: 'app-register',
  templateUrl: './register.component.html',
  styleUrls: ['./register.component.css']
})
export class RegisterComponent {
  form: FormGroup;
  recaptchaSiteKey: string = environment.recaptcha.siteKey;
  recaptchaResolved: boolean = false;

  constructor(
    private authService: AuthService,
    private fb: FormBuilder,
    private router: Router,
    private recaptchaV3Service: ReCaptchaV3Service,
    private toastr: ToastrService
  ) {
    this.form = this.fb.group({
      username: [null, Validators.pattern('^(?=.{3,20}$)(?![_.])(?!.*[_.]{2})[a-zA-Z0-9._]+(?<![_.])$')],
      password: [null, Validators.pattern('^(?=.*[a-z])(?=.*[A-Z])(?=.*\d)[a-zA-Z\d]{8,}$')],
      cPassword: [null, Validators.pattern('^(?=.*[a-z])(?=.*[A-Z])(?=.*\d)[a-zA-Z\d]{8,}$')],
      firstName: [null, Validators.pattern("^(?=.{1,35}$)[A-Za-z]+(?:[' -][A-Za-z]+)*$")],
      lastName: [null, Validators.pattern("^(?=.{1,35}$)[A-Za-z]+(?:[' -][A-Za-z]+)*$")],
      email: [null, Validators.email],
      address: [null, Validators.pattern("^[A-Za-z0-9](?!.*['\.\-\s\,]$)[A-Za-z0-9'\.\-\s\,]{0,68}[A-Za-z0-9]$")],
      role: ['', Validators.required]
    });
  }

  submit() {
    const user: User = {};

    if (this.form.value.password !== this.form.value.cPassword) {
      console.log(this.form.value.password + ' ' + this.form.value.cPassword);
      
      this.toastr.warning('Passwords do not match', 'Check passwords');
      return;
    }

    user.username = this.form.value.username;
    user.password = this.form.value.password;
    user.firstName = this.form.value.firstName;
    user.lastName = this.form.value.lastName;
    user.email = this.form.value.email;
    user.address = this.form.value.address;
<<<<<<< HEAD
    user.role = 'HOST'; // FOR TESTING ONLY, REPLACE THIS !
=======
    user.role = this.form.value.role;
>>>>>>> e7a984ed

    this.authService.register(user).subscribe(
      (result) => {
        this.toastr.success('Successful registration', 'Registration');
        console.log(result);
        this.router.navigate(['login']);
      },
      (error) => {
        console.error('Error while registrating: ', error);
      }
    );
  }

  solveCaptcha(): void {
    this.recaptchaV3Service.execute('importantAction').subscribe((token: string) => {
      console.debug(`reCAPTCHA resolved with token: [${token}]`);
      this.recaptchaResolved = true;
      this.submit();
    });
  }
}<|MERGE_RESOLUTION|>--- conflicted
+++ resolved
@@ -52,11 +52,7 @@
     user.lastName = this.form.value.lastName;
     user.email = this.form.value.email;
     user.address = this.form.value.address;
-<<<<<<< HEAD
-    user.role = 'HOST'; // FOR TESTING ONLY, REPLACE THIS !
-=======
     user.role = this.form.value.role;
->>>>>>> e7a984ed
 
     this.authService.register(user).subscribe(
       (result) => {
